GO ?= go
GIT ?= git
GOFMT ?= gofmt "-s"
PACKAGES ?= $(shell $(GO) list ./...)
VETPACKAGES ?= $(shell $(GO) list ./... | grep -v /examples/)
GOFILES := $(shell find . -name "*.go")
VERSION := $(shell grep 'const VERSION =' share/const.go |awk '{print $$4}' |sed 's/\"//g')
COMMIT := $(shell git log | head -n 1 | awk '{print substr($$2, 0, 12)}')
NOW := $(shell date +"%FT%T%z")
OS := $(shell uname)

# ROOT_DIR := $(shell dirname $(realpath $(firstword $(MAKEFILE_LIST))))
TESTFOLDER := $(shell $(GO) list ./... | grep -vE 'examples|tests|openai|aigc|neo|share*')
TESTTAGS ?= ""

# TESTWIDGETS := $(shell $(GO) list ./widgets/...)

# Unit Test
.PHONY: test
test:
	echo "mode: count" > coverage.out
	for d in $(TESTFOLDER); do \
		$(GO) test -tags $(TESTTAGS) -v -covermode=count -coverprofile=profile.out -coverpkg=$$(echo $$d | sed "s/\/test$$//g") $$d > tmp.out; \
		cat tmp.out; \
		if grep -q "^--- FAIL" tmp.out; then \
			rm tmp.out; \
			exit 1; \
		elif grep -q "build failed" tmp.out; then \
			rm tmp.out; \
			exit 1; \
		elif grep -q "setup failed" tmp.out; then \
			rm tmp.out; \
			exit 1; \
		elif grep -q "runtime error" tmp.out; then \
			rm tmp.out; \
			exit 1; \
		fi; \
		if [ -f profile.out ]; then \
			cat profile.out | grep -v "mode:" >> coverage.out; \
			rm profile.out; \
		fi; \
	done

.PHONY: fmt
fmt:
	$(GOFMT) -w $(GOFILES)

.PHONY: fmt-check
fmt-check:
	@diff=$$($(GOFMT) -d $(GOFILES)); \
	if [ -n "$$diff" ]; then \
		echo "Please run 'make fmt' and commit the result:"; \
		echo "$${diff}"; \
		exit 1; \
	fi;

vet:
	$(GO) vet $(VETPACKAGES)

.PHONY: lint
lint:
	@hash golint > /dev/null 2>&1; if [ $$? -ne 0 ]; then \
		$(GO) get -u golang.org/x/lint/golint; \
	fi
	for PKG in $(PACKAGES); do golint -set_exit_status $$PKG || exit 1; done;

.PHONY: misspell-check
misspell-check:
	@hash misspell > /dev/null 2>&1; if [ $$? -ne 0 ]; then \
		$(GO) get -u github.com/client9/misspell/cmd/misspell; \
	fi
	misspell -error $(GOFILES)

.PHONY: misspell
misspell:
	@hash misspell > /dev/null 2>&1; if [ $$? -ne 0 ]; then \
		$(GO) get -u github.com/client9/misspell/cmd/misspell; \
	fi
	misspell -w $(GOFILES)

.PHONY: tools
tools:
	go install golang.org/x/lint/golint@latest; \
	go install github.com/client9/misspell/cmd/misspell@latest; \
	go install github.com/go-bindata/go-bindata/...@latest;
	
# make plugin
.PHONY: plugin
plugin: 
	rm -rf $(HOME)/data/gou-unit/plugins
	rm -rf $(HOME)/data/gou-unit/logs
	mkdir -p $(HOME)/data/gou-unit/plugins
	mkdir -p $(HOME)/data/gou-unit/logs
	GOOS=linux GOARCH=amd64 go build -o $(HOME)/data/gou-unit/plugins/user.so ./tests/plugins/user
	chmod +x $(HOME)/data/gou-unit/plugins/user.so
	ls -l $(HOME)/data/gou-unit/plugins
	ls -l $(HOME)/data/gou-unit/logs
	$(HOME)/data/gou-unit/plugins/user.so 2>&1 || true

# make plugin-mac
.PHONY: plugin-mac
plugin-mac: 
	rm -rf ./tests/plugins/user/dist
	rm -rf ./tests/plugins/user.so
	go build -o ./tests/plugins/user.so ./tests/plugins/user
	chmod +x ./tests/plugins/user.so


# make pack
.PHONY: pack 
pack: bindata fmt

.PHONY: bindata
bindata:

#   Setup Workdir
	rm -rf .tmp/data
	rm -rf .tmp/yao-init
	mkdir -p .tmp/data

#	Checkout init
	git clone https://github.com/YaoApp/yao-init.git .tmp/yao-init
	rm -rf .tmp/yao-init/.git
	rm -rf .tmp/yao-init/.gitignore
	rm -rf .tmp/yao-init/LICENSE
#	rm -rf .tmp/yao-init/README.md
	
#	Copy Files
	cp -r .tmp/yao-init .tmp/data/init
	cp -r ui .tmp/data/
	cp -r ui .tmp/data/public
	cp -r xgen .tmp/data/
	cp -r yao .tmp/data/
	cp -r sui/libsui .tmp/data/
	find .tmp/data -name ".DS_Store" -type f -delete
	go-bindata -fs -pkg data -o data/bindata.go -prefix ".tmp/data/" .tmp/data/...
	rm -rf .tmp/data
	rm -rf .tmp/yao-init

# make artifacts-linux
.PHONY: artifacts-linux
artifacts-linux: clean
	mkdir -p dist/release

#	Building XGEN v1.0
	export NODE_ENV=production
# 	rm -f ../xgen-v1.0/pnpm-lock.yaml
	echo "BASE=__yao_admin_root" > ../xgen-v1.0/packages/xgen/.env
	cd ../xgen-v1.0 && pnpm install --no-frozen-lockfile && pnpm run build

#   Setup UI
	cd ../xgen-v1.0/packages/setup  && pnpm install --no-frozen-lockfile && pnpm run build

#	Init Application
	cd ../yao-init && rm -rf .git
	cd ../yao-init && rm -rf .gitignore
	cd ../yao-init && rm -rf LICENSE
#	cd ../yao-init rm -rf README.md

#   Yao Builder
#   Remove Yao Builder - DUI PageBuilder component will provide online design for pure HTML pages or SUI pages in the future.
#	mkdir -p .tmp/data/builder
#	curl -o .tmp/yao-builder-latest.tar.gz https://release-sv.yaoapps.com/archives/yao-builder-latest.tar.gz
#	tar -zxvf .tmp/yao-builder-latest.tar.gz -C .tmp/data/builder
#	rm -rf .tmp/yao-builder-latest.tar.gz

#	Packing
#   ** XGEN will be renamed to DUI in the feature. and move to the new repository. **
#   ** new repository: https://github.com/YaoApp/dui.git **
	mkdir -p .tmp/data/xgen
	cp -r ./ui .tmp/data/ui
	cp -r ../xgen-v1.0/packages/setup/build .tmp/data/xgen/setup
	cp -r ../xgen-v1.0/packages/xgen/dist .tmp/data/xgen/v1.0
	cp -r ../yao-init .tmp/data/init
	cp -r yao .tmp/data/
	cp -r sui/libsui .tmp/data/
	go-bindata -fs -pkg data -o data/bindata.go -prefix ".tmp/data/" .tmp/data/...
	rm -rf .tmp/data

#	Replace PRVERSION
	sed -ie "s/const PRVERSION = \"DEV\"/const PRVERSION = \"${COMMIT}-${NOW}\"/g" share/const.go

#   Making artifacts
	mkdir -p dist
	CGO_ENABLED=1 CGO_LDFLAGS="-static" GOOS=linux GOARCH=amd64 go build -v -o dist/yao-${VERSION}-unstable-linux-amd64
	CGO_ENABLED=1 CGO_LDFLAGS="-static" LD_LIBRARY_PATH=/usr/lib/gcc-cross/aarch64-linux-gnu/13 GOOS=linux GOARCH=arm64 CC=aarch64-linux-gnu-gcc-13 CXX=aarch64-linux-gnu-g++-13 go build -v -o dist/yao-${VERSION}-unstable-linux-arm64

	mkdir -p dist/release
	mv dist/yao-*-* dist/release/
	chmod +x dist/release/yao-*-*
	ls -l dist/release/
	dist/release/yao-${VERSION}-unstable-linux-amd64 version

# 	Reset const 
#	cp -f share/const.goe share/const.go
#	rm -f share/const.goe

# make artifacts-macos
.PHONY: artifacts-macos
artifacts-macos: clean

	mkdir -p dist/release

#	Building XGEN v1.0
	export NODE_ENV=production
#   rm -f ../xgen-v1.0/pnpm-lock.yaml
	echo "BASE=__yao_admin_root" > ../xgen-v1.0/packages/xgen/.env
	cd ../xgen-v1.0 && pnpm install --no-frozen-lockfile && pnpm run build

#   Setup UI
	cd ../xgen-v1.0/packages/setup  && pnpm install --no-frozen-lockfile && pnpm run build

#	Init Application
	cd ../yao-init && rm -rf .git
	cd ../yao-init && rm -rf .gitignore
	cd ../yao-init && rm -rf LICENSE
#	 cd ../yao-init && rm -rf README.md

#   Yao Builder
#   Remove Yao Builder - DUI PageBuilder component will provide online design for pure HTML pages or SUI pages in the future.
#	mkdir -p .tmp/data/builder
#	curl -o .tmp/yao-builder-latest.tar.gz https://release-sv.yaoapps.com/archives/yao-builder-latest.tar.gz
#	tar -zxvf .tmp/yao-builder-latest.tar.gz -C .tmp/data/builder
#	rm -rf .tmp/yao-builder-latest.tar.gz

#	Packing
#   ** XGEN will be renamed to DUI in the feature. and move to the new repository. **
#   ** new repository: https://github.com/YaoApp/dui.git **
	mkdir -p .tmp/data/xgen
	cp -r ./ui .tmp/data/ui
	cp -r ../xgen-v1.0/packages/setup/build .tmp/data/xgen/setup
	cp -r ../xgen-v1.0/packages/xgen/dist .tmp/data/xgen/v1.0
	cp -r ../yao-init .tmp/data/init
	cp -r yao .tmp/data/
	cp -r sui/libsui .tmp/data/
	go-bindata -fs -pkg data -o data/bindata.go -prefix ".tmp/data/" .tmp/data/...
	rm -rf .tmp/data

#	Replace PRVERSION
	sed -ie "s/const PRVERSION = \"DEV\"/const PRVERSION = \"${COMMIT}-${NOW}\"/g" share/const.go

#   Making artifacts
	mkdir -p dist
	CGO_ENABLED=1 GOOS=darwin GOARCH=amd64 go build -v -o dist/yao-${VERSION}-dev-darwin-amd64
	CGO_ENABLED=1 GOOS=darwin GOARCH=arm64 go build -v -o dist/yao-${VERSION}-dev-darwin-arm64

	mkdir -p dist/release
	mv dist/yao-*-* dist/release/
	chmod +x dist/release/yao-*-*
	ls -l dist/release/
	dist/release/yao-${VERSION}-dev-darwin-amd64 version

.PHONY: empty-bindata
empty-bindata: clean
# make bindata without the xgen
	rm -rf .tmp/data
	mkdir -p .tmp/data/init
	mkdir -p .tmp/data/xgen/v0.9
	mkdir -p .tmp/data/xgen/v1.0
	mkdir -p .tmp/data/xgen/setup

	echo "XGEN v0.9" > .tmp/data/xgen/v0.9/index.html
	echo "XGEN v1.0" > .tmp/data/xgen/v1.0/index.html
	echo "" > .tmp/data/xgen/v1.0/umi.js
	echo "" > .tmp/data/xgen/v1.0/layouts__index.async.js

	echo "XGEN Setup v1.0" > .tmp/data/xgen/setup/index.html
	
	cp -r ui .tmp/data/
	cp -r ui .tmp/data/public
	cp -r yao .tmp/data/
	cp -r builder .tmp/data/
	
	go-bindata -fs -pkg data -o data/bindata.go -prefix ".tmp/data/" .tmp/data/...
	rm -rf .tmp/data

.PHONY: debug1
debug1: clean
	rm -rf dist/release
	mkdir -p dist/release
# rm -rf .tmp/data

#	Building XGEN v0.9
	mkdir -p .tmp/xgen/v0.9/dist
	echo "XGEN v0.9" > .tmp/xgen/v0.9/dist/index.html


#	Building XGEN v1.0
# 在集成之前，需要修改xgen的环境变量BASE=__yao_admin_root，如果是前端单独测试，设置BASE=yao，或是清空BASE设置
# 
# git clone https://github.com/YaoApp/xgen.git ../xgen-v1.0
# export NODE_ENV=production
# echo "BASE=__yao_admin_root" > ../xgen-v1.0/packages/xgen/.env
# cd ../xgen-v1.0 && pnpm install --no-frozen-lockfile && pnpm run build
# echo "BASE=yao" > ../xgen-v1.0/packages/xgen/.env

#	Checkout init
# git clone https://github.com/wwsheng009/yao-init-0.10.3.git .tmp/yao-init
	rm -rf .tmp/yao-init
	cp -r ../yao-init .tmp/yao-init
	rm -rf .tmp/yao-init/.git
	rm -rf .tmp/yao-init/.gitignore
	rm -rf .tmp/yao-init/LICENSE
	rm -rf .tmp/yao-init/README.md
	
#   Yao Builder
# mkdir -p ../yao-builder
# curl -o ../yao-builder-latest.tar.gz https://release-sv.yaoapps.com/archives/yao-builder-latest.tar.gz
# tar -zxvf ../yao-builder-latest.tar.gz -C ../yao-builder
# rm -rf ../yao-builder-latest.tar.gz
	
#	Packing
	
	mkdir -p .tmp/data/xgen
	cp -r ./ui .tmp/data/ui
	cp -r ./yao .tmp/data/yao
# builder has been removed 
# cp -r ../yao-builder .tmp/data/builder
	cp -r .tmp/xgen/v0.9/dist .tmp/data/xgen/v0.9
	cp -r ../xgen-v1.0/packages/xgen/dist .tmp/data/xgen/v1.0
	cp -r ../xgen-v1.0/packages/setup/build .tmp/data/xgen/setup
	cp -r .tmp/yao-init .tmp/data/init
	cp -r sui/libsui .tmp/data/
	find .tmp/data -name ".DS_Store" -type f -delete
	go-bindata -fs -pkg data -o data/bindata.go -prefix ".tmp/data/" .tmp/data/...
	rm -rf .tmp/data
#	rm -rf .tmp/xgen


#	Replace PRVERSION
	sed -ie "s/const PRVERSION = \"DEV\"/const PRVERSION = \"${COMMIT}-${NOW}-debug\"/g" share/const.go

#   Making artifacts
	mkdir -p dist
	rm -f dist/release/yao-debug
	CGO_ENABLED=1 GOARCH=amd64 GOOS=linux go build -v -o dist/release/yao-debug
	chmod +x  dist/release/yao-debug
	mv dist/release/yao-debug "${GOPATH}/bin/yao"
	
# 	Reset const 
	cp -f share/const.goe share/const.go
	rm -f share/const.goe

.PHONY: debug
debug: clean
	mkdir -p dist/release

#	Packing
	mkdir -p .tmp/data
	cp -r ui .tmp/data/ui
	cp -r xgen .tmp/data/
	cp -r yao .tmp/data/
	go-bindata -fs -pkg data -o data/bindata.go -prefix ".tmp/data/" .tmp/data/...
	rm -rf .tmp/data

#	Replace PRVERSION
	sed -ie "s/const PRVERSION = \"DEV\"/const PRVERSION = \"${COMMIT}-${NOW}-debug\"/g" share/const.go

#   Making artifacts
	mkdir -p dist
	CGO_ENABLED=1 go build -v -o dist/release/yao-debug
	chmod +x  dist/release/yao-debug

# 	Reset const 
	cp -f share/const.goe share/const.go
	rm -f share/const.goe

.PHONY: release
release: clean
	mkdir -p dist/release
	mkdir .tmp

#	Building XGEN v0.9
	mkdir -p .tmp/xgen/v0.9/dist
	echo "XGEN v0.9" > .tmp/xgen/v0.9/dist/index.html

#	Building XGEN v1.0
#   ** XGEN will be renamed to DUI in the feature. and move to the new repository. **
#   ** new repository: https://github.com/YaoApp/dui.git **
	export NODE_ENV=production
	git clone https://github.com/YaoApp/xgen.git .tmp/xgen/v1.0
# 	cd .tmp/xgen/v1.0 && git checkout 5002c3fded585aaa69a4366135b415ea3234964e
	echo "BASE=__yao_admin_root" > .tmp/xgen/v1.0/packages/xgen/.env
	cd .tmp/xgen/v1.0 && pnpm install --no-frozen-lockfile && pnpm run build

#   Setup UI
	cd .tmp/xgen/v1.0/packages/setup  && pnpm install --no-frozen-lockfile && pnpm run build


#	Checkout init
	git clone https://github.com/YaoApp/yao-init.git .tmp/yao-init
	rm -rf .tmp/yao-init/.git
	rm -rf .tmp/yao-init/.gitignore
	rm -rf .tmp/yao-init/LICENSE
	rm -rf .tmp/yao-init/README.md

#   Yao Builder
#   Remove Yao Builder - DUI PageBuilder component will provide online design for pure HTML pages or SUI pages in the future.
#	mkdir -p .tmp/data/builder
#	curl -o .tmp/yao-builder-latest.tar.gz https://release-sv.yaoapps.com/archives/yao-builder-latest.tar.gz
#	tar -zxvf .tmp/yao-builder-latest.tar.gz -C .tmp/data/builder
#	rm -rf .tmp/yao-builder-latest.tar.gz

#	Packing
	mkdir -p .tmp/data/xgen
	cp -r ./ui .tmp/data/ui
	cp -r ./yao .tmp/data/yao
	cp -r ./sui/libsui .tmp/data/libsui
	cp -r .tmp/xgen/v0.9/dist .tmp/data/xgen/v0.9
	cp -r .tmp/xgen/v1.0/packages/setup/build .tmp/data/xgen/setup
	cp -r .tmp/xgen/v1.0/packages/xgen/dist .tmp/data/xgen/v1.0
	cp -r .tmp/yao-init .tmp/data/init
	go-bindata -fs -pkg data -o data/bindata.go -prefix ".tmp/data/" .tmp/data/...
	rm -rf .tmp/data
	rm -rf .tmp/xgen

#	Replace PRVERSION
	sed -ie "s/const PRVERSION = \"DEV\"/const PRVERSION = \"${COMMIT}-${NOW}\"/g" share/const.go

#   Making artifacts
	mkdir -p dist
	CGO_ENABLED=1 go build -v -o dist/release/yao
	chmod +x  dist/release/yao

<<<<<<< HEAD
.PHONY: linux-stage
linux-stage: clean
	mkdir -p dist/release
	mkdir .tmp

#	Packing
	mkdir -p .tmp/data
	cp -r ../xgen/dist .tmp/data/ui
	sed -ie "s/url(\/icon/url(\/xiang\/icon/g" .tmp/data/ui/icon/md_icon.css
	cp -r yao .tmp/data/
	go-bindata -fs -pkg data -o data/bindata.go -prefix ".tmp/data/" .tmp/data/...
	rm -rf .tmp/data

#   Making artifacts
	mkdir -p dist
	CGO_ENABLED=1 CGO_LDFLAGS="-static" go build -v -o dist/release/yao-beta
	chmod +x  dist/release/yao-beta
=======
#   MacOS Application Signing
	@if [ "$(OS)" = "Darwin" ]; then \
	    codesign --deep --force --verify --verbose --sign "${APPLE_SIGN}" dist/release/yao ; \
	fi
>>>>>>> 30069373

# 	Reset const 
	cp -f share/const.goe share/const.go
	rm share/const.goe

.PHONY: linux-release
linux-release: clean
	mkdir -p dist/release
	mkdir .tmp

#	Building XGEN v0.9
	git clone https://github.com/YaoApp/xgen-deprecated.git .tmp/xgen/v0.9
	sed -ie "s/url('\/icon/url('\/xiang\/icon/g" .tmp/xgen/v0.9/public/icon/md_icon.css
	cd .tmp/xgen/v0.9 && yarn install && yarn build
	mkdir -p .tmp/xgen/v0.9
	cp -r xgen/v0.9 .tmp/xgen/v0.9/dist

#	Building XGEN v1.0
#   ** XGEN will be renamed to DUI in the feature. and move to the new repository. **
#   ** new repository: https://github.com/YaoApp/dui.git **
	export NODE_ENV=production
	git clone https://github.com/YaoApp/xgen.git .tmp/xgen/v1.0
	rm -f .tmp/xgen/v1.0/pnpm-lock.yaml
	echo "BASE=__yao_admin_root" > .tmp/xgen/v1.0/packages/xgen/.env
	cd .tmp/xgen/v1.0 && pnpm install --no-frozen-lockfile && pnpm run build

#   Setup UI
	cd .tmp/xgen/v1.0/packages/setup  && pnpm install --no-frozen-lockfile && pnpm run build


#	Checkout init
	git clone https://github.com/YaoApp/yao-init.git .tmp/yao-init
	rm -rf .tmp/yao-init/.git
	rm -rf .tmp/yao-init/.gitignore
	rm -rf .tmp/yao-init/LICENSE
	rm -rf .tmp/yao-init/README.md

#   Yao Builder
#   Remove Yao Builder - DUI PageBuilder component will provide online design for pure HTML pages or SUI pages in the future.
# 	mkdir -p .tmp/data/builder
# 	curl -o .tmp/yao-builder-latest.tar.gz https://release-sv.yaoapps.com/archives/yao-builder-latest.tar.gz
# 	tar -zxvf .tmp/yao-builder-latest.tar.gz -C .tmp/data/builder
# 	rm -rf .tmp/yao-builder-latest.tar.gz

#	Packing
	mkdir -p .tmp/data/xgen
	cp -r ./ui .tmp/data/ui
	cp -r ./yao .tmp/data/yao
	cp -r .tmp/xgen/v0.9/dist .tmp/data/xgen/v0.9
	cp -r .tmp/xgen/v1.0/packages/setup/build .tmp/data/xgen/setup
	cp -r .tmp/xgen/v1.0/packages/xgen/dist .tmp/data/xgen/v1.0
	cp -r .tmp/yao-init .tmp/data/init
	go-bindata -fs -pkg data -o data/bindata.go -prefix ".tmp/data/" .tmp/data/...
	rm -rf .tmp/data
	rm -rf .tmp/xgen

#   Making artifacts
	mkdir -p dist
	CGO_ENABLED=1 CGO_LDFLAGS="-static" go build -v -o dist/release/yao
	chmod +x  dist/release/yao

# make clean
.PHONY: clean
clean: 
	rm -rf ./tmp
	rm -rf .tmp
	rm -rf dist<|MERGE_RESOLUTION|>--- conflicted
+++ resolved
@@ -422,30 +422,10 @@
 	CGO_ENABLED=1 go build -v -o dist/release/yao
 	chmod +x  dist/release/yao
 
-<<<<<<< HEAD
-.PHONY: linux-stage
-linux-stage: clean
-	mkdir -p dist/release
-	mkdir .tmp
-
-#	Packing
-	mkdir -p .tmp/data
-	cp -r ../xgen/dist .tmp/data/ui
-	sed -ie "s/url(\/icon/url(\/xiang\/icon/g" .tmp/data/ui/icon/md_icon.css
-	cp -r yao .tmp/data/
-	go-bindata -fs -pkg data -o data/bindata.go -prefix ".tmp/data/" .tmp/data/...
-	rm -rf .tmp/data
-
-#   Making artifacts
-	mkdir -p dist
-	CGO_ENABLED=1 CGO_LDFLAGS="-static" go build -v -o dist/release/yao-beta
-	chmod +x  dist/release/yao-beta
-=======
 #   MacOS Application Signing
 	@if [ "$(OS)" = "Darwin" ]; then \
 	    codesign --deep --force --verify --verbose --sign "${APPLE_SIGN}" dist/release/yao ; \
 	fi
->>>>>>> 30069373
 
 # 	Reset const 
 	cp -f share/const.goe share/const.go
