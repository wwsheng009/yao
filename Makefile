--- conflicted
+++ resolved
@@ -277,21 +277,12 @@
 	mkdir -p dist/release
 
 #	Packing
-<<<<<<< HEAD
 	mkdir -p .tmp/data
 	cp -r ui .tmp/data/ui
 	cp -r xgen .tmp/data/
 	cp -r yao .tmp/data/
 	go-bindata -fs -pkg data -o data/bindata.go -prefix ".tmp/data/" .tmp/data/...
 	rm -rf .tmp/data
-=======
-#	mkdir -p .tmp/data
-#	cp -r ui .tmp/data/ui
-#	cp -r yao .tmp/data/
-#	go-bindata -fs -pkg data -o data/bindata.go -prefix ".tmp/data/" .tmp/data/...
-#	rm -rf .tmp/data
->>>>>>> 114f09ea
-
 
 #	Replace PRVERSION
 	sed -ie "s/const PRVERSION = \"DEV\"/const PRVERSION = \"${COMMIT}-${NOW}-debug\"/g" share/const.go
