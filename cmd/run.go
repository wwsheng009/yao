--- conflicted
+++ resolved
@@ -143,9 +143,6 @@
 		}
 		res := process.Value()
 		if !runSilent {
-<<<<<<< HEAD
-			color.White("\n--------------------------------------\n")
-=======
 
 			if len(loadWarnings) > 0 {
 				fmt.Println(color.YellowString("---------------------------------"))
@@ -158,7 +155,6 @@
 			}
 
 			color.White("--------------------------------------\n")
->>>>>>> a12378e3
 			color.White(L("%s Response\n"), name)
 			color.White("--------------------------------------\n")
 			helper.Dump(res)
