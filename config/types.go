package config

// Config 象传应用引擎配置
type Config struct {
	Mode          string   `json:"mode,omitempty" env:"YAO_ENV" envDefault:"production"`            // The start mode production/development
	AppSource     string   `json:"app,omitempty"  env:"YAO_APP_SOURCE"`                             // The Application Source Root Path default same as Root
	Root          string   `json:"root,omitempty" env:"YAO_ROOT" envDefault:"."`                    // The Application Root Path
	Lang          string   `json:"lang,omitempty" env:"YAO_LANG" envDefault:"en-us"`                // Default language setting
	TimeZone      string   `json:"timezone,omitempty" env:"YAO_TIMEZONE"`                           // Default TimeZone
	DataRoot      string   `json:"data_root,omitempty" env:"YAO_DATA_ROOT" envDefault:""`           // The data root path
	ExtensionRoot string   `json:"extension_root,omitempty" env:"YAO_EXTENSION_ROOT" envDefault:""` // Plugin, Wasm root PATH, Default is <YAO_ROOT> (<YAO_ROOT>/plugins <YAO_ROOT>/wasms)
	Host          string   `json:"host,omitempty" env:"YAO_HOST" envDefault:"0.0.0.0"`              // The server host
	Port          int      `json:"port,omitempty" env:"YAO_PORT" envDefault:"5099"`                 // The server port
	Cert          string   `json:"cert,omitempty" env:"YAO_CERT"`                                   // The HTTPS certificate path
	Key           string   `json:"key,omitempty" env:"YAO_KEY"`                                     // The HTTPS certificate key path
	Log           string   `json:"log,omitempty" env:"YAO_LOG"`                                     // The log file path
	LogMode       string   `json:"log_mode,omitempty" env:"YAO_LOG_MODE" envDefault:"TEXT"`         // The log mode TEXT|JSON
	JWTSecret     string   `json:"jwt_secret,omitempty" env:"YAO_JWT_SECRET"`                       // The JWT Secret
	DB            Database `json:"db,omitempty"`                                                    // The database config
	AllowFrom     []string `json:"allowfrom,omitempty" envSeparator:"|" env:"YAO_ALLOW_FROM"`       // Domain list the separator is |
	Session       Session  `json:"session,omitempty"`                                               // Session Config
	Studio        Studio   `json:"studio,omitempty"`                                                // Studio config
	Runtime       Runtime  `json:"runtime,omitempty"`                                               // Runtime config
}

// Studio the studio config
type Studio struct {
	Port   int    `json:"studio_port,omitempty" env:"YAO_STUDIO_PORT" envDefault:"5077"` // Studio port
	Secret string `json:"studio_secret,omitempty" env:"YAO_STUDIO_SECRET"`               // Studio Secret, if does not set, auto-generate a secret
	Auto   bool   `json:"-"`
}

// Database 数据库配置
type Database struct {
	Driver    string   `json:"driver,omitempty" env:"YAO_DB_DRIVER" envDefault:"sqlite3"`                        // 数据库驱动 sqlite3| mysql| postgres
	Primary   []string `json:"primary,omitempty" env:"YAO_DB_PRIMARY" envSeparator:"|" envDefault:"./db/yao.db"` // 主库连接DSN
	Secondary []string `json:"secondary,omitempty" env:"YAO_DB_SECONDARY" envSeparator:"|"`                      // 从库连接DSN
	AESKey    string   `json:"aeskey,omitempty" env:"YAO_DB_AESKEY"`                                             // 加密存储KEY
}

// Session 会话服务器
type Session struct {
	Store    string `json:"store,omitempty" env:"YAO_SESSION_STORE" envDefault:"file"`    // The session store. redis | file
	File     string `json:"file,omitempty" env:"YAO_SESSION_FILE"`                        // The file path
	Host     string `json:"host,omitempty" env:"YAO_SESSION_HOST" envDefault:"127.0.0.1"` // The redis host
	Port     string `json:"port,omitempty" env:"YAO_SESSION_PORT" envDefault:"6379"`      // The redis port
	Password string `json:"password,omitempty" env:"YAO_SESSION_PASSWORD"`                // The redis password
	Username string `json:"username,omitempty" env:"YAO_SESSION_USERNAME"`                // The redis username
	DB       string `json:"db,omitempty" env:"YAO_SESSION_DB" envDefault:"1"`             // The redis username
	IsCLI    bool   `json:"iscli,omitempty" env:"YAO_SESSION_ISCLI" envDefault:"false"`   // Command Line Start
}

// Runtime Config
type Runtime struct {
<<<<<<< HEAD
	MinSize           int    `json:"minSize,omitempty" env:"YAO_RUNTIME_MIN" envDefault:"50"`                             // the number of V8 VM when runtime start. max value is 100, the default value is 2
=======
	MinSize           int    `json:"minSize,omitempty" env:"YAO_RUNTIME_MIN" envDefault:"10"`                             // the number of V8 VM when runtime start. max value is 100, the default value is 2
>>>>>>> 1afeb9b2
	MaxSize           int    `json:"maxSize,omitempty" env:"YAO_RUNTIME_MAX" envDefault:"100"`                            // the maximum of V8 VM should be smaller than minSize, the default value is 10
	HeapSizeLimit     uint64 `json:"heapSizeLimit,omitempty" env:"YAO_RUNTIME_HEAP_LIMIT" envDefault:"1518338048"`        // the isolate heap size limit should be smaller than 1.5G, and the default value is 1518338048 (1.5G)
	HeapSizeRelease   uint64 `json:"heapSizeRelease,omitempty" env:"YAO_RUNTIME_HEAP_RELEASE" envDefault:"52428800"`      // the isolate will be re-created when reaching this value, and the default value is 52428800 (50M)
	HeapAvailableSize uint64 `json:"heapAvailableSize,omitempty" env:"YAO_RUNTIME_HEAP_AVAILABLE" envDefault:"524288000"` // the isolate will be re-created when the available size is smaller than this value, and the default value is 524288000 (500M)
	Precompile        bool   `json:"precompile,omitempty" env:"YAO_RUNTIME_PRECOMPILE" envDefault:"false"`                // if true compile scripts when the VM is created. this will increase the load time, but the script will run faster. the default value is false
}<|MERGE_RESOLUTION|>--- conflicted
+++ resolved
@@ -52,11 +52,7 @@
 
 // Runtime Config
 type Runtime struct {
-<<<<<<< HEAD
-	MinSize           int    `json:"minSize,omitempty" env:"YAO_RUNTIME_MIN" envDefault:"50"`                             // the number of V8 VM when runtime start. max value is 100, the default value is 2
-=======
 	MinSize           int    `json:"minSize,omitempty" env:"YAO_RUNTIME_MIN" envDefault:"10"`                             // the number of V8 VM when runtime start. max value is 100, the default value is 2
->>>>>>> 1afeb9b2
 	MaxSize           int    `json:"maxSize,omitempty" env:"YAO_RUNTIME_MAX" envDefault:"100"`                            // the maximum of V8 VM should be smaller than minSize, the default value is 10
 	HeapSizeLimit     uint64 `json:"heapSizeLimit,omitempty" env:"YAO_RUNTIME_HEAP_LIMIT" envDefault:"1518338048"`        // the isolate heap size limit should be smaller than 1.5G, and the default value is 1518338048 (1.5G)
 	HeapSizeRelease   uint64 `json:"heapSizeRelease,omitempty" env:"YAO_RUNTIME_HEAP_RELEASE" envDefault:"52428800"`      // the isolate will be re-created when reaching this value, and the default value is 52428800 (50M)
