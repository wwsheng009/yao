--- conflicted
+++ resolved
@@ -8,7 +8,7 @@
 func init() {
 	process.Register("yao.crypto.hash", ProcessHash) // deprecated → crypto.Hash
 	process.Register("yao.crypto.hmac", ProcessHmac) // deprecated → crypto.Hash
-	process.Register("yao.crypto.WeworkDecrypt", processWeworkDecrypt)
+
 	process.Alias("yao.crypto.hash", "crypto.Hash")
 	process.Alias("yao.crypto.hmac", "crypto.Hmac")
 
@@ -70,24 +70,6 @@
 	}
 	return res
 }
-<<<<<<< HEAD
-func processWeworkDecrypt(process *process.Process) interface{} {
-
-	process.ValidateArgNums(2)
-	encodingAESKey := process.ArgsString(0)
-	msgEncrypt := process.ArgsString(1)
-	parseXML := false
-
-	if process.NumOfArgsIs(3) {
-		parseXML = process.ArgsBool(2)
-	}
-
-	res, err := WeworkDecrypt(encodingAESKey, msgEncrypt, parseXML)
-	if err != nil {
-		exception.New("error: %s msgEncrypt: %s", 400, err, msgEncrypt).Throw()
-	}
-
-=======
 
 // ProcessRsa2Sign crypto.rsa2sign
 // Args[0] string: the private key
@@ -135,6 +117,5 @@
 	if err != nil {
 		exception.New("%s error: %s value: %s", 400, typ, err, value).Throw()
 	}
->>>>>>> b3f6c3e3
 	return res
 }