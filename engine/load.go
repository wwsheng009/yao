--- conflicted
+++ resolved
@@ -214,8 +214,6 @@
 	if err != nil {
 		printErr(cfg.Mode, "Moapi", err)
 	}
-<<<<<<< HEAD
-=======
 
 	// Load Pipe
 	err = pipe.Load(cfg)
@@ -223,7 +221,6 @@
 		printErr(cfg.Mode, "Pipe", err)
 	}
 
->>>>>>> d05add5e
 	return nil
 }
 
