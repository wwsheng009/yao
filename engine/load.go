package engine

import (
	"fmt"
	"os"
	"regexp"
	"strings"

	"github.com/fatih/color"
	"github.com/google/uuid"
	"github.com/yaoapp/gou/application"
	"github.com/yaoapp/gou/process"
	v8 "github.com/yaoapp/gou/runtime/v8"
	"github.com/yaoapp/kun/exception"
	"github.com/yaoapp/yao/aigc"
	"github.com/yaoapp/yao/api"
	"github.com/yaoapp/yao/cert"
	"github.com/yaoapp/yao/config"
	"github.com/yaoapp/yao/connector"
	"github.com/yaoapp/yao/data"
	"github.com/yaoapp/yao/flow"
	"github.com/yaoapp/yao/fs"
	"github.com/yaoapp/yao/i18n"
	"github.com/yaoapp/yao/importer"
	"github.com/yaoapp/yao/moapi"
	"github.com/yaoapp/yao/model"
	"github.com/yaoapp/yao/neo"
	"github.com/yaoapp/yao/pack"
	"github.com/yaoapp/yao/pipe"
	"github.com/yaoapp/yao/plugin"
	"github.com/yaoapp/yao/query"
	"github.com/yaoapp/yao/runtime"
	"github.com/yaoapp/yao/schedule"
	"github.com/yaoapp/yao/script"
	"github.com/yaoapp/yao/share"
	"github.com/yaoapp/yao/socket"
	"github.com/yaoapp/yao/store"
	sui "github.com/yaoapp/yao/sui/api"
	"github.com/yaoapp/yao/task"
	"github.com/yaoapp/yao/websocket"
	"github.com/yaoapp/yao/widget"
	"github.com/yaoapp/yao/widgets"
	"github.com/yaoapp/yao/widgets/app"
)

// LoadHooks used to load custom widgets/processes
var LoadHooks = map[string]func(config.Config) error{}
var envRe = regexp.MustCompile(`\$ENV\.([0-9a-zA-Z_-]+)`)

// RegisterLoadHook register custom load hook
func RegisterLoadHook(name string, hook func(config.Config) error) error {
	if _, ok := LoadHooks[name]; ok {
		return fmt.Errorf("load hook %s already exists", name)
	}
	LoadHooks[name] = hook
	return nil
}

// LoadOption the load option
type LoadOption struct {
	Action           string `json:"action"`
	IgnoredAfterLoad bool   `json:"ignoredAfterLoad"`
	IsReload         bool   `json:"reload"`
}

// Load application engine
func Load(cfg config.Config, options LoadOption) (err error) {

	defer func() { err = exception.Catch(recover()) }()
	exception.Mode = cfg.Mode

	// SET XGEN_BASE
	adminRoot := "yao"
	if share.App.Optional != nil {
		if root, has := share.App.Optional["adminRoot"]; has {
			adminRoot = fmt.Sprintf("%v", root)
		}
	}
	os.Setenv("XGEN_BASE", adminRoot)

	// load the application
	err = loadApp(cfg.AppSource)
	if err != nil {
		printErr(cfg.Mode, "Load Application", err)
	}

	// Make Database connections
	err = share.DBConnect(cfg.DB)
	if err != nil {
		printErr(cfg.Mode, "DB", err)
	}

	// Load Certs
	err = cert.Load(cfg)
	if err != nil {
		printErr(cfg.Mode, "Cert", err)
	}

	// Load Connectors
	err = connector.Load(cfg)
	if err != nil {
		printErr(cfg.Mode, "Connector", err)
	}

	// Load FileSystem
	err = fs.Load(cfg)
	if err != nil {
		printErr(cfg.Mode, "FileSystem", err)
	}

	// Load i18n
	err = i18n.Load(cfg)
	if err != nil {
		printErr(cfg.Mode, "i18n", err)
	}

	// start v8 runtime
	err = runtime.Start(cfg)
	if err != nil {
		printErr(cfg.Mode, "Runtime", err)
	}

	// Load Query Engine
	err = query.Load(cfg)
	if err != nil {
		printErr(cfg.Mode, "Query Engine", err)
	}

	// Load Scripts
	err = script.Load(cfg)
	if err != nil {
		printErr(cfg.Mode, "Script", err)
	}

	// Load Models
	err = model.Load(cfg)
	if err != nil {
		printErr(cfg.Mode, "Model", err)
	}

	// Load Data flows
	err = flow.Load(cfg)
	if err != nil {
		printErr(cfg.Mode, "Flow", err)
	}

	// Load Stores
	err = store.Load(cfg)
	if err != nil {
		printErr(cfg.Mode, "Store", err)
	}

	// Load Plugins
	err = plugin.Load(cfg)
	if err != nil {
		printErr(cfg.Mode, "Plugin", err)
	}

	// Load WASM Application (experimental)

	// Load build-in widgets (table / form / chart / ...)
	err = widgets.Load(cfg)
	if err != nil {
		printErr(cfg.Mode, "Widgets", err)
	}

	// Load Importers
	err = importer.Load(cfg)
	if err != nil {
		printErr(cfg.Mode, "Importer", err)
	}

	// Load Apis
	err = api.Load(cfg) // 加载业务接口 API
	if err != nil {
		printErr(cfg.Mode, "API", err)
	}

	// Load Sockets
	err = socket.Load(cfg) // Load sockets
	if err != nil {
		printErr(cfg.Mode, "Socket", err)
	}

	// Load websockets (client mode)
	err = websocket.Load(cfg)
	if err != nil {
		printErr(cfg.Mode, "WebSocket", err)
	}

	// Load tasks
	err = task.Load(cfg)
	if err != nil {
		printErr(cfg.Mode, "Task", err)
	}

	// Load schedules
	err = schedule.Load(cfg)
	if err != nil {
		printErr(cfg.Mode, "Schedule", err)
	}

	// Load AIGC
	err = aigc.Load(cfg)
	if err != nil {
		printErr(cfg.Mode, "AIGC", err)
	}

	// Load Neo
	err = neo.Load(cfg)
	if err != nil {
		printErr(cfg.Mode, "Neo", err)
	}

	// Load Custom Widget
	err = widget.Load(cfg)
	if err != nil {
		printErr(cfg.Mode, "Widget", err)
	}

	// Load Custom Widget Instances
	err = widget.LoadInstances()
	if err != nil {
		printErr(cfg.Mode, "Widget", err)
	}

	// Load SUI
	err = sui.Load(cfg)
	if err != nil {
		printErr(cfg.Mode, "SUI", err)
	}

	// Load Moapi
	err = moapi.Load(cfg)
	if err != nil {
		printErr(cfg.Mode, "Moapi", err)
	}

	// Load Pipe
	err = pipe.Load(cfg)
	if err != nil {
		printErr(cfg.Mode, "Pipe", err)
	}

	for name, hook := range LoadHooks {
		err = hook(cfg)
		if err != nil {
			printErr(cfg.Mode, name, err)
		}
	}

	// Execute AfterLoad Process if exists
	if share.App.AfterLoad != "" && !options.IgnoredAfterLoad {
		p, err := process.Of(share.App.AfterLoad, options)
		if err != nil {
			printErr(cfg.Mode, "AfterLoad", err)
			return err
		}

		_, err = p.Exec()
		if err != nil {
			printErr(cfg.Mode, "AfterLoad", err)
			return err
		}
	}
	// custom startup
	err = CustomStartUp(cfg, "load")
	if err != nil {
		printErr(cfg.Mode, "Custom Startup", err)
	}
	return nil
}

// Unload application engine
func Unload() (err error) {
	defer func() { err = exception.Catch(recover()) }()

	// Stop Runtime
	err = runtime.Stop()

	// Close DB
	err = share.DBClose()

	// Close Query Engine
	err = query.Unload()

	// Close Connectors
	err = connector.Unload()

	// Recycle
	// api
	// models
	// flows
	// stores
	// scripts
	// connectors
	// filesystem
	// i18n
	// certs
	// plugins
	// importers
	// tasks
	// schedules
	// sockets
	// websockets
	// widgets
	// custom widget

	return err
}

// Reload the application engine
func Reload(cfg config.Config, options LoadOption) (err error) {

	defer func() { err = exception.Catch(recover()) }()
	exception.Mode = cfg.Mode

	// SET XGEN_BASE
	adminRoot := "yao"
	if share.App.Optional != nil {
		if root, has := share.App.Optional["adminRoot"]; has {
			adminRoot = fmt.Sprintf("%v", root)
		}
	}
	os.Setenv("XGEN_BASE", adminRoot)

	// load the application
	err = loadApp(cfg.AppSource)
	if err != nil {
		printErr(cfg.Mode, "Load Application", err)
	}

	// Load Certs
	err = cert.Load(cfg)
	if err != nil {
		printErr(cfg.Mode, "Cert", err)
	}

	// Load FileSystem
	err = fs.Load(cfg)
	if err != nil {
		printErr(cfg.Mode, "FileSystem", err)
	}

	// Load i18n
	err = i18n.Load(cfg)
	if err != nil {
		printErr(cfg.Mode, "i18n", err)
	}

	// Load Query Engine
	err = query.Load(cfg)
	if err != nil {
		printErr(cfg.Mode, "Query Engine", err)
	}

	// Load Scripts
	err = script.Load(cfg)
	if err != nil {
		printErr(cfg.Mode, "Script", err)
	}

	// Load Models
	err = model.Load(cfg)
	if err != nil {
		printErr(cfg.Mode, "Model", err)
	}

	// Load Data flows
	err = flow.Load(cfg)
	if err != nil {
		printErr(cfg.Mode, "Flow", err)
	}

	// Load Stores
	err = store.Load(cfg)
	if err != nil {
		printErr(cfg.Mode, "Store", err)
	}

	// Load Plugins
	err = plugin.Load(cfg)
	if err != nil {
		printErr(cfg.Mode, "Plugin", err)
	}

	// Load WASM Application (experimental)

	// Load build-in widgets (table / form / chart / ...)
	err = widgets.Load(cfg)
	if err != nil {
		printErr(cfg.Mode, "Widgets", err)
	}

<<<<<<< HEAD
	// Load Importers
	err = importer.Load(cfg)
	if err != nil {
		printErr(cfg.Mode, "Importer", err)
	}

=======
>>>>>>> 1d22041d
	// Load Apis
	err = api.Load(cfg) // 加载业务接口 API
	if err != nil {
		printErr(cfg.Mode, "API", err)
	}

	// Load Sockets
	err = socket.Load(cfg) // Load sockets
	if err != nil {
		printErr(cfg.Mode, "Socket", err)
	}

	// Load websockets (client mode)
	err = websocket.Load(cfg)
	if err != nil {
		printErr(cfg.Mode, "WebSocket", err)
	}

	// Load tasks
	err = task.Load(cfg)
	if err != nil {
		printErr(cfg.Mode, "Task", err)
	}

	// Load schedules
	err = schedule.Load(cfg)
	if err != nil {
		printErr(cfg.Mode, "Schedule", err)
	}

	// Load Custom Widget
	err = widget.Load(cfg)
	if err != nil {
		printErr(cfg.Mode, "Widget", err)
	}
	// Load Custom Widget Instances
	err = widget.LoadInstances()
	if err != nil {
		printErr(cfg.Mode, "Widget", err)
	}

	// Load AIGC
	err = aigc.Load(cfg)
	if err != nil {
		printErr(cfg.Mode, "AIGC", err)
	}

	// Load Neo
	err = neo.Load(cfg)
	if err != nil {
		printErr(cfg.Mode, "Neo", err)
	}

	// Execute AfterLoad Process if exists
	if share.App.AfterLoad != "" && !options.IgnoredAfterLoad {
		options.IsReload = true
		p, err := process.Of(share.App.AfterLoad, options)
		if err != nil {
			printErr(cfg.Mode, "AfterLoad", err)
			return err
		}

		_, err = p.Exec()
		if err != nil {
			printErr(cfg.Mode, "AfterLoad", err)
			return err
		}
	}

	// Load SUI
	err = sui.Load(cfg)
	if err != nil {
		printErr(cfg.Mode, "SUI", err)
	}

	// Load Moapi
	err = moapi.Load(cfg)
	if err != nil {
		printErr(cfg.Mode, "Moapi", err)
	}
	//custom startup
	err = CustomStartUp(cfg, "reload")
	if err != nil {
		printErr(cfg.Mode, "Custom Startup", err)
	}
	return err
}

// Restart the application engine
func Restart(cfg config.Config, options LoadOption) error {
	err := Unload()
	if err != nil {
		return err
	}
	return Load(cfg, options)
}

// loadApp load the application from bindata / pkg / disk
func loadApp(root string) error {

	var err error
	var app application.Application

	if share.BUILDIN {

		file, err := os.Executable()
		if err != nil {
			return err
		}

		// Load from cache
		app, err := application.OpenFromYazCache(file, pack.Cipher)

		if err != nil {

			// load from bin
			reader, err := data.ReadApp()
			if err != nil {
				return err
			}

			app, err = application.OpenFromYaz(reader, file, pack.Cipher) // Load app from Bin
			if err != nil {
				return err
			}
		}

		application.Load(app)
		config.Init() // Reset Config
		data.RemoveApp()

	} else if strings.HasSuffix(root, ".yaz") {
		app, err = application.OpenFromYazFile(root, pack.Cipher) // Load app from .yaz file
		if err != nil {
			return err
		}
		application.Load(app)
		config.Init() // Reset Config

	} else {
		app, err = application.OpenFromDisk(root) // Load app from Disk
		if err != nil {
			return err
		}
		application.Load(app)
	}

	var appData []byte
	var appFile string

	// Read app setting
	if has, _ := application.App.Exists("app.yao"); has {
		appFile = "app.yao"
		appData, err = application.App.Read("app.yao")
		if err != nil {
			return err
		}

	} else if has, _ := application.App.Exists("app.jsonc"); has {
		appFile = "app.jsonc"
		appData, err = application.App.Read("app.jsonc")
		if err != nil {
			return err
		}

	} else if has, _ := application.App.Exists("app.json"); has {
		appFile = "app.json"
		appData, err = application.App.Read("app.json")
		if err != nil {
			return err
		}
	} else {
		return fmt.Errorf("app.yao or app.jsonc or app.json does not exists")
	}

	// Replace $ENV with os.Getenv
	appData = envRe.ReplaceAllFunc(appData, func(s []byte) []byte {
		key := string(s[5:])
		val := os.Getenv(key)
		if val == "" {
			return s
		}
		return []byte(val)
	})
	share.App = share.AppInfo{}
	return application.Parse(appFile, appData, &share.App)
}

func printErr(mode, widget string, err error) {
	message := fmt.Sprintf("[%s] %s", widget, err.Error())
	if !strings.Contains(message, "does not exists") && !strings.Contains(message, "no such file or directory") && mode == "development" {
		color.Red(message)
	}
}

// 自定义启动
func CustomStartUp(cfg config.Config, action string) error {

	if app.Setting != nil && app.Setting.Startup != "" {

		// studio只有在开发环境才能生效
		if strings.HasPrefix(app.Setting.Startup, "studio.") {
			names := strings.Split(app.Setting.Startup, ".")
			if len(names) < 3 {
				return fmt.Errorf("startup studio script %s error", app.Setting.Startup)
			}

			service := strings.Join(names[1:len(names)-1], ".")
			method := names[len(names)-1]

			script, err := v8.SelectRoot(service)
			if err != nil {
				return err
			}

			sid := uuid.NewString()
			ctx, err := script.NewContext(fmt.Sprintf("%v", sid), nil)
			if err != nil {
				return err
			}
			defer ctx.Close()

			_, err = ctx.Call(method, cfg, action)
			return err
		}

		p, err := process.Of(app.Setting.Startup, cfg, action)
		if err != nil {
			return err
		}
		_, err = p.Exec()
		if err != nil {
			return err
		}
	}

	return nil
}<|MERGE_RESOLUTION|>--- conflicted
+++ resolved
@@ -392,15 +392,6 @@
 		printErr(cfg.Mode, "Widgets", err)
 	}
 
-<<<<<<< HEAD
-	// Load Importers
-	err = importer.Load(cfg)
-	if err != nil {
-		printErr(cfg.Mode, "Importer", err)
-	}
-
-=======
->>>>>>> 1d22041d
 	// Load Apis
 	err = api.Load(cfg) // 加载业务接口 API
 	if err != nil {
