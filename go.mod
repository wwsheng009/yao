module github.com/yaoapp/yao

go 1.19

require (
	github.com/blang/semver v3.5.1+incompatible
	github.com/caarlos0/env/v6 v6.9.1
	github.com/elazarl/go-bindata-assetfs v1.0.1
	github.com/fatih/color v1.13.0
	github.com/fsnotify/fsnotify v1.6.0
	github.com/gin-gonic/gin v1.7.7
	github.com/golang-jwt/jwt v3.2.2+incompatible
	github.com/joho/godotenv v1.3.0
	github.com/json-iterator/go v1.1.12
	github.com/mojocn/base64Captcha v1.3.5
	github.com/rhysd/go-github-selfupdate v1.2.3
	github.com/spf13/cobra v1.2.1
	github.com/stretchr/testify v1.7.1
	github.com/xuri/excelize/v2 v2.5.0
	github.com/yaoapp/gou v0.10.3
	github.com/yaoapp/kun v0.9.0
	github.com/yaoapp/xun v0.9.0
<<<<<<< HEAD
	golang.org/x/crypto v0.4.0
=======
	golang.org/x/crypto v0.7.0
>>>>>>> f5e9920d
)

require github.com/SAP/go-hdb v0.105.8 // indirect

require (
	github.com/google/go-github/v30 v30.1.0 // indirect
	github.com/google/go-querystring v1.0.0 // indirect
	github.com/inconshreveable/go-update v0.0.0-20160112193335-8152e7eb6ccf // indirect
	github.com/tcnksm/go-gitconfig v0.1.2 // indirect
	github.com/ulikunitz/xz v0.5.9 // indirect
	golang.org/x/exp v0.0.0-20221208152030-732eee02a75a // indirect
	golang.org/x/oauth2 v0.0.0-20210402161424-2e8d93401602 // indirect
	google.golang.org/appengine v1.6.7 // indirect
)

require (
	github.com/TylerBrock/colorjson v0.0.0-20200706003622-8a50f05110d2 // indirect
	github.com/blang/semver/v4 v4.0.0 // indirect
	github.com/cespare/xxhash/v2 v2.2.0 // indirect
	github.com/davecgh/go-spew v1.1.1 // indirect
	github.com/dgryski/go-rendezvous v0.0.0-20200823014737-9f7001d12a5f // indirect
	github.com/gabriel-vasile/mimetype v1.4.1 // indirect
	github.com/gin-contrib/sse v0.1.0 // indirect
	github.com/go-errors/errors v1.4.2 // indirect
	github.com/go-playground/locales v0.13.0 // indirect
	github.com/go-playground/universal-translator v0.17.0 // indirect
	github.com/go-playground/validator/v10 v10.4.1 // indirect
	github.com/go-redis/redis/v8 v8.11.5 // indirect
	github.com/go-sql-driver/mysql v1.6.0 // indirect
	github.com/golang/freetype v0.0.0-20170609003504-e2365dfdc4a0 // indirect
	github.com/golang/protobuf v1.5.2 // indirect
	github.com/golang/snappy v0.0.4 // indirect
	github.com/google/uuid v1.3.0
	github.com/gorilla/websocket v1.5.0 // indirect
	github.com/hashicorp/go-hclog v1.2.0 // indirect
	github.com/hashicorp/go-plugin v1.4.4 // indirect
	github.com/hashicorp/golang-lru v0.5.4 // indirect
	github.com/hashicorp/yamux v0.0.0-20211028200310-0bc27b27de87 // indirect
	github.com/inconshreveable/mousetrap v1.0.0 // indirect
	github.com/jmoiron/sqlx v1.3.4 // indirect
	github.com/klauspost/compress v1.16.3 // indirect
	github.com/leodido/go-urn v1.2.0 // indirect
	github.com/lib/pq v1.10.4 // indirect
	github.com/mattn/go-colorable v0.1.12 // indirect
	github.com/mattn/go-isatty v0.0.14 // indirect
	github.com/mattn/go-sqlite3 v1.14.9 // indirect
	github.com/miekg/dns v1.1.48 // indirect
	github.com/mitchellh/go-testing-interface v1.14.1 // indirect
	github.com/modern-go/concurrent v0.0.0-20180306012644-bacd9c7ef1dd // indirect
	github.com/modern-go/reflect2 v1.0.2 // indirect
	github.com/mohae/deepcopy v0.0.0-20170929034955-c48cc78d4826 // indirect
	github.com/montanaflynn/stats v0.7.0 // indirect
	github.com/oklog/run v1.1.0 // indirect
	github.com/pkg/errors v0.9.1 // indirect
	github.com/pmezard/go-difflib v1.0.0 // indirect
	github.com/richardlehane/mscfb v1.0.3 // indirect
	github.com/richardlehane/msoleps v1.0.1 // indirect
	github.com/robfig/cron/v3 v3.0.1 // indirect
	github.com/sirupsen/logrus v1.8.1 // indirect
	github.com/spf13/pflag v1.0.5 // indirect
	github.com/tidwall/btree v1.1.0 // indirect
	github.com/tidwall/buntdb v1.2.9 // indirect
	github.com/tidwall/gjson v1.12.1 // indirect
	github.com/tidwall/grect v0.1.4 // indirect
	github.com/tidwall/match v1.1.1 // indirect
	github.com/tidwall/pretty v1.2.0 // indirect
	github.com/tidwall/rtred v0.1.2 // indirect
	github.com/tidwall/tinyqueue v0.1.1 // indirect
	github.com/ugorji/go/codec v1.1.7 // indirect
	github.com/xdg-go/pbkdf2 v1.0.0 // indirect
	github.com/xdg-go/scram v1.1.2 // indirect
	github.com/xdg-go/stringprep v1.0.4 // indirect
	github.com/xuri/efp v0.0.0-20210322160811-ab561f5b45e3 // indirect
	github.com/youmark/pkcs8 v0.0.0-20201027041543-1326539a0a0a // indirect
	go.mongodb.org/mongo-driver v1.11.3 // indirect
	golang.org/x/image v0.0.0-20210628002857-a66eb6448b8d // indirect
<<<<<<< HEAD
	golang.org/x/mod v0.6.0 // indirect
	golang.org/x/net v0.3.0 // indirect
	golang.org/x/sync v0.0.0-20210220032951-036812b2e83c // indirect
	golang.org/x/sys v0.4.0 // indirect
	golang.org/x/text v0.5.0 // indirect
	golang.org/x/tools v0.2.0 // indirect
=======
	golang.org/x/mod v0.8.0 // indirect
	golang.org/x/net v0.8.0 // indirect
	golang.org/x/sync v0.1.0 // indirect
	golang.org/x/sys v0.6.0 // indirect
	golang.org/x/text v0.8.0 // indirect
	golang.org/x/tools v0.6.0 // indirect
>>>>>>> f5e9920d
	google.golang.org/genproto v0.0.0-20220526192754-51939a95c655 // indirect
	google.golang.org/grpc v1.46.2 // indirect
	google.golang.org/protobuf v1.28.1 // indirect
	gopkg.in/check.v1 v1.0.0-20190902080502-41f04d3bba15 // indirect
	gopkg.in/yaml.v2 v2.4.0 // indirect
	gopkg.in/yaml.v3 v3.0.1
	rogchap.com/v8go v0.8.0 // indirect
)

// go env -w GOPRIVATE=github.com/yaoapp/*

replace github.com/yaoapp/kun => ../kun // kun local

replace github.com/yaoapp/xun => ../xun // xun local

replace github.com/yaoapp/gou => ../gou // gou local

replace rogchap.com/v8go => ../v8go

replace github.com/SAP/go-hdb => ../go-hdb // gou local<|MERGE_RESOLUTION|>--- conflicted
+++ resolved
@@ -20,11 +20,7 @@
 	github.com/yaoapp/gou v0.10.3
 	github.com/yaoapp/kun v0.9.0
 	github.com/yaoapp/xun v0.9.0
-<<<<<<< HEAD
-	golang.org/x/crypto v0.4.0
-=======
 	golang.org/x/crypto v0.7.0
->>>>>>> f5e9920d
 )
 
 require github.com/SAP/go-hdb v0.105.8 // indirect
@@ -101,21 +97,12 @@
 	github.com/youmark/pkcs8 v0.0.0-20201027041543-1326539a0a0a // indirect
 	go.mongodb.org/mongo-driver v1.11.3 // indirect
 	golang.org/x/image v0.0.0-20210628002857-a66eb6448b8d // indirect
-<<<<<<< HEAD
-	golang.org/x/mod v0.6.0 // indirect
-	golang.org/x/net v0.3.0 // indirect
-	golang.org/x/sync v0.0.0-20210220032951-036812b2e83c // indirect
-	golang.org/x/sys v0.4.0 // indirect
-	golang.org/x/text v0.5.0 // indirect
-	golang.org/x/tools v0.2.0 // indirect
-=======
 	golang.org/x/mod v0.8.0 // indirect
 	golang.org/x/net v0.8.0 // indirect
 	golang.org/x/sync v0.1.0 // indirect
 	golang.org/x/sys v0.6.0 // indirect
 	golang.org/x/text v0.8.0 // indirect
 	golang.org/x/tools v0.6.0 // indirect
->>>>>>> f5e9920d
 	google.golang.org/genproto v0.0.0-20220526192754-51939a95c655 // indirect
 	google.golang.org/grpc v1.46.2 // indirect
 	google.golang.org/protobuf v1.28.1 // indirect
