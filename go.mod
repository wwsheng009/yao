--- conflicted
+++ resolved
@@ -22,11 +22,8 @@
 	github.com/yaoapp/kun v0.9.0
 	github.com/yaoapp/xun v0.9.0
 	golang.org/x/crypto v0.8.0
-<<<<<<< HEAD
-=======
 	gopkg.in/yaml.v3 v3.0.1
 	rogchap.com/v8go v0.8.0
->>>>>>> 659fde8f
 )
 
 require github.com/SAP/go-hdb v1.2.1 // indirect
@@ -44,11 +41,8 @@
 	github.com/tcnksm/go-gitconfig v0.1.2 // indirect
 	github.com/twitchyliquid64/golang-asm v0.15.1 // indirect
 	github.com/ulikunitz/xz v0.5.9 // indirect
-<<<<<<< HEAD
+	golang.org/x/arch v0.3.0 // indirect
 	golang.org/x/exp v0.0.0-20230321023759-10a507213a29 // indirect
-=======
-	golang.org/x/arch v0.3.0 // indirect
->>>>>>> 659fde8f
 	golang.org/x/oauth2 v0.0.0-20210402161424-2e8d93401602 // indirect
 	google.golang.org/appengine v1.6.7 // indirect
 )
@@ -116,11 +110,7 @@
 	golang.org/x/mod v0.8.0 // indirect
 	golang.org/x/net v0.9.0 // indirect
 	golang.org/x/sync v0.1.0 // indirect
-<<<<<<< HEAD
-	golang.org/x/sys v0.7.0 // indirect
-=======
 	golang.org/x/sys v0.8.0 // indirect
->>>>>>> 659fde8f
 	golang.org/x/text v0.9.0 // indirect
 	golang.org/x/tools v0.6.0 // indirect
 	google.golang.org/genproto v0.0.0-20220526192754-51939a95c655 // indirect
