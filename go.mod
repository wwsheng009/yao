module github.com/yaoapp/yao

go 1.20

require (
	github.com/PuerkitoBio/goquery v1.8.1
	github.com/blang/semver v3.5.1+incompatible
	github.com/caarlos0/env/v6 v6.10.1
	github.com/dchest/captcha v1.0.0
	github.com/elazarl/go-bindata-assetfs v1.0.1
	github.com/evanw/esbuild v0.19.5
	github.com/fatih/color v1.16.0
	github.com/fsnotify/fsnotify v1.7.0
	github.com/gin-contrib/pprof v1.4.0
	github.com/gin-gonic/gin v1.9.1
	github.com/golang-jwt/jwt v3.2.2+incompatible
	github.com/google/uuid v1.4.0
	github.com/hashicorp/go-multierror v1.1.1
	github.com/joho/godotenv v1.5.1
	github.com/json-iterator/go v1.1.12
	github.com/pkoukk/tiktoken-go v0.1.6
	github.com/rhysd/go-github-selfupdate v1.2.3
	github.com/spf13/cobra v1.8.0
	github.com/stretchr/testify v1.8.4
	github.com/xuri/excelize/v2 v2.8.0
	github.com/yaoapp/gou v0.10.3
	github.com/yaoapp/kun v0.9.0
	github.com/yaoapp/xun v0.9.0
	golang.org/x/crypto v0.15.0
	golang.org/x/text v0.14.0
	gopkg.in/yaml.v3 v3.0.1
	rogchap.com/v8go v0.9.0
)

require github.com/SAP/go-hdb v1.5.8 // indirect

require (
	github.com/TylerBrock/colorjson v0.0.0-20200706003622-8a50f05110d2 // indirect
	github.com/andybalholm/cascadia v1.3.2 // indirect
	github.com/blang/semver/v4 v4.0.0 // indirect
	github.com/bytedance/sonic v1.10.2 // indirect
	github.com/cespare/xxhash/v2 v2.2.0 // indirect
	github.com/chenzhuoyu/base64x v0.0.0-20230717121745-296ad89f973d // indirect
	github.com/chenzhuoyu/iasm v0.9.1 // indirect
	github.com/davecgh/go-spew v1.1.1 // indirect
	github.com/dgryski/go-rendezvous v0.0.0-20200823014737-9f7001d12a5f // indirect
	github.com/dlclark/regexp2 v1.10.0 // indirect
	github.com/gabriel-vasile/mimetype v1.4.3 // indirect
	github.com/gin-contrib/sse v0.1.0 // indirect
	github.com/go-errors/errors v1.5.1 // indirect
	github.com/go-playground/locales v0.14.1 // indirect
	github.com/go-playground/universal-translator v0.18.1 // indirect
	github.com/go-playground/validator/v10 v10.16.0 // indirect
	github.com/go-redis/redis/v8 v8.11.5 // indirect
	github.com/go-sql-driver/mysql v1.7.1 // indirect
	github.com/goccy/go-json v0.10.2 // indirect
	github.com/golang/protobuf v1.5.3 // indirect
	github.com/golang/snappy v0.0.4 // indirect
	github.com/google/go-github/v30 v30.1.0 // indirect
	github.com/google/go-querystring v1.1.0 // indirect
	github.com/gorilla/websocket v1.5.1 // indirect
	github.com/hashicorp/errwrap v1.1.0 // indirect
	github.com/hashicorp/go-hclog v1.5.0 // indirect
	github.com/hashicorp/go-plugin v1.6.0 // indirect
	github.com/hashicorp/golang-lru v1.0.2 // indirect
	github.com/hashicorp/yamux v0.1.1 // indirect
	github.com/inconshreveable/go-update v0.0.0-20160112193335-8152e7eb6ccf // indirect
	github.com/inconshreveable/mousetrap v1.1.0 // indirect
	github.com/jmoiron/sqlx v1.3.5 // indirect
	github.com/klauspost/compress v1.17.3 // indirect
	github.com/klauspost/cpuid/v2 v2.2.6 // indirect
	github.com/leodido/go-urn v1.2.4 // indirect
	github.com/lib/pq v1.10.9 // indirect
	github.com/mattn/go-colorable v0.1.13 // indirect
	github.com/mattn/go-isatty v0.0.20 // indirect
	github.com/mattn/go-sqlite3 v1.14.18 // indirect
	github.com/miekg/dns v1.1.57 // indirect
	github.com/mitchellh/go-testing-interface v1.14.1 // indirect
	github.com/modern-go/concurrent v0.0.0-20180306012644-bacd9c7ef1dd // indirect
	github.com/modern-go/reflect2 v1.0.2 // indirect
	github.com/mohae/deepcopy v0.0.0-20170929034955-c48cc78d4826 // indirect
	github.com/montanaflynn/stats v0.7.1 // indirect
	github.com/oklog/run v1.1.0 // indirect
	github.com/pelletier/go-toml/v2 v2.1.0 // indirect
	github.com/pmezard/go-difflib v1.0.0 // indirect
	github.com/richardlehane/mscfb v1.0.4 // indirect
	github.com/richardlehane/msoleps v1.0.3 // indirect
	github.com/robfig/cron/v3 v3.0.1 // indirect
	github.com/sirupsen/logrus v1.9.3 // indirect
	github.com/spf13/pflag v1.0.5 // indirect
	github.com/tcnksm/go-gitconfig v0.1.2 // indirect
	github.com/tidwall/btree v1.7.0 // indirect
	github.com/tidwall/buntdb v1.3.0 // indirect
	github.com/tidwall/gjson v1.17.0 // indirect
	github.com/tidwall/grect v0.1.4 // indirect
	github.com/tidwall/match v1.1.1 // indirect
	github.com/tidwall/pretty v1.2.1 // indirect
	github.com/tidwall/rtred v0.1.2 // indirect
	github.com/tidwall/tinyqueue v0.1.1 // indirect
	github.com/twitchyliquid64/golang-asm v0.15.1 // indirect
	github.com/ugorji/go/codec v1.2.11 // indirect
	github.com/ulikunitz/xz v0.5.11 // indirect
	github.com/xdg-go/pbkdf2 v1.0.0 // indirect
	github.com/xdg-go/scram v1.1.2 // indirect
	github.com/xdg-go/stringprep v1.0.4 // indirect
	github.com/xuri/efp v0.0.0-20231025114914-d1ff6096ae53 // indirect
	github.com/xuri/nfp v0.0.0-20230919160717-d98342af3f05 // indirect
	github.com/youmark/pkcs8 v0.0.0-20201027041543-1326539a0a0a // indirect
	go.mongodb.org/mongo-driver v1.13.0 // indirect
	golang.org/x/arch v0.6.0 // indirect
<<<<<<< HEAD
	golang.org/x/exp v0.0.0-20231006140011-7918f672742d // indirect
=======
	golang.org/x/image v0.14.0 // indirect
>>>>>>> 4d26ba6b
	golang.org/x/mod v0.14.0 // indirect
	golang.org/x/net v0.18.0 // indirect
	golang.org/x/oauth2 v0.14.0 // indirect
	golang.org/x/sync v0.5.0 // indirect
	golang.org/x/sys v0.14.0 // indirect
	golang.org/x/tools v0.15.0 // indirect
	google.golang.org/appengine v1.6.8 // indirect
	google.golang.org/genproto/googleapis/rpc v0.0.0-20231106174013-bbf56f31fb17 // indirect
	google.golang.org/grpc v1.59.0 // indirect
	google.golang.org/protobuf v1.31.0 // indirect
)

// go env -w GOPRIVATE=github.com/yaoapp/*

replace github.com/yaoapp/kun => ../kun // kun local

replace github.com/yaoapp/xun => ../xun // xun local

replace github.com/yaoapp/gou => ../gou // gou local

replace rogchap.com/v8go => ../v8go<|MERGE_RESOLUTION|>--- conflicted
+++ resolved
@@ -108,11 +108,7 @@
 	github.com/youmark/pkcs8 v0.0.0-20201027041543-1326539a0a0a // indirect
 	go.mongodb.org/mongo-driver v1.13.0 // indirect
 	golang.org/x/arch v0.6.0 // indirect
-<<<<<<< HEAD
-	golang.org/x/exp v0.0.0-20231006140011-7918f672742d // indirect
-=======
 	golang.org/x/image v0.14.0 // indirect
->>>>>>> 4d26ba6b
 	golang.org/x/mod v0.14.0 // indirect
 	golang.org/x/net v0.18.0 // indirect
 	golang.org/x/oauth2 v0.14.0 // indirect
