--- conflicted
+++ resolved
@@ -110,12 +110,8 @@
 	github.com/xuri/nfp v0.0.0-20230919160717-d98342af3f05 // indirect
 	github.com/youmark/pkcs8 v0.0.0-20201027041543-1326539a0a0a // indirect
 	go.mongodb.org/mongo-driver v1.13.0 // indirect
-<<<<<<< HEAD
-	golang.org/x/arch v0.6.0 // indirect
+	golang.org/x/arch v0.7.0 // indirect
 	golang.org/x/exp v0.0.0-20231006140011-7918f672742d // indirect
-=======
-	golang.org/x/arch v0.7.0 // indirect
->>>>>>> 922d3b30
 	golang.org/x/image v0.14.0 // indirect
 	golang.org/x/mod v0.14.0 // indirect
 	golang.org/x/oauth2 v0.14.0 // indirect
