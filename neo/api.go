package neo

import (
	"fmt"
	"io"
	"net/url"
	"path/filepath"
	"strconv"
	"strings"
	"time"

	"github.com/gin-gonic/gin"
	"github.com/google/uuid"
	"github.com/yaoapp/gou/api"
	"github.com/yaoapp/gou/connector"
	"github.com/yaoapp/gou/process"
	"github.com/yaoapp/yao/helper"
	"github.com/yaoapp/yao/neo/message"
	"github.com/yaoapp/yao/neo/store"
)

// API registers the Neo API endpoints
func (neo *DSL) API(router *gin.Engine, path string) error {

	// Get the guards
	middlewares, err := neo.getGuardHandlers()
	if err != nil {
		return err
	}

	// Register OPTIONS handlers for all endpoints
	router.OPTIONS(path, neo.optionsHandler)
	router.OPTIONS(path+"/status", neo.optionsHandler)
	router.OPTIONS(path+"/chats", neo.optionsHandler)
	router.OPTIONS(path+"/chats/:id", neo.optionsHandler)
	router.OPTIONS(path+"/history", neo.optionsHandler)
	router.OPTIONS(path+"/upload", neo.optionsHandler)
	router.OPTIONS(path+"/download", neo.optionsHandler)
	router.OPTIONS(path+"/mentions", neo.optionsHandler)
	router.OPTIONS(path+"/generate", neo.optionsHandler)
	router.OPTIONS(path+"/generate/title", neo.optionsHandler)
	router.OPTIONS(path+"/generate/prompts", neo.optionsHandler)
	router.OPTIONS(path+"/dangerous/clear_chats", neo.optionsHandler)
	router.OPTIONS(path+"/assistants", neo.optionsHandler)
	router.OPTIONS(path+"/assistants/:id", neo.optionsHandler)

	// Chat endpoint
	// Example:
	// curl -X GET 'http://localhost:5099/api/__yao/neo?content=Hello&chat_id=chat_123&context=previous_context&token=xxx'
	// curl -X POST 'http://localhost:5099/api/__yao/neo' \
	//   -H 'Content-Type: application/json' \
	//   -d '{"content": "Hello", "chat_id": "chat_123", "context": "previous_context", "token": "xxx"}'
	router.GET(path, append(middlewares, neo.handleChat)...)
	router.POST(path, append(middlewares, neo.handleChat)...)

	// Status check endpoint
	// Example:
	// curl -X GET 'http://localhost:5099/api/__yao/neo/status?token=xxx'
	router.GET(path+"/status", append(middlewares, neo.handleStatus)...)

	// Assistant API endpoints
	// List assistants example:
	// curl -X GET 'http://localhost:5099/api/__yao/neo/assistants?page=1&pagesize=20&tags=tag1,tag2&token=xxx'
	router.GET(path+"/assistants", append(middlewares, neo.handleAssistantList)...)
	// Get all assistant tags example:
	// curl -X GET 'http://localhost:5099/api/__yao/neo/assistants/tags?token=xxx'
	router.GET(path+"/assistants/tags", append(middlewares, neo.handleAssistantTags)...)

	// Get assistant details example:
	// curl -X GET 'http://localhost:5099/api/__yao/neo/assistants/assistant_123?token=xxx'
	router.GET(path+"/assistants/:id", append(middlewares, neo.handleAssistantDetail)...)

	// Create/Update assistant example:
	// curl -X POST 'http://localhost:5099/api/__yao/neo/assistants' \
	//   -H 'Content-Type: application/json' \
	//   -d '{"name": "My Assistant", "type": "chat", "tags": ["tag1", "tag2"], "mentionable": true, "avatar": "path/to/avatar.png", "token": "xxx"}'
	router.POST(path+"/assistants", append(middlewares, neo.handleAssistantSave)...)

	// Delete assistant example:
	// curl -X DELETE 'http://localhost:5099/api/__yao/neo/assistants/assistant_123?token=xxx'
	router.DELETE(path+"/assistants/:id", append(middlewares, neo.handleAssistantDelete)...)

	// Chat management endpoints
	// List chats example:
	// curl -X GET 'http://localhost:5099/api/__yao/neo/chats?page=1&pagesize=20&keywords=search+term&order=desc&token=xxx'
	router.GET(path+"/chats", append(middlewares, neo.handleChatList)...)

	// Get chat details example:
	// curl -X GET 'http://localhost:5099/api/__yao/neo/chats/chat_123?token=xxx'
	router.GET(path+"/chats/:id", append(middlewares, neo.handleChatDetail)...)

	// Update chat example:
	// curl -X POST 'http://localhost:5099/api/__yao/neo/chats/chat_123' \
	//   -H 'Content-Type: application/json' \
	//   -d '{"title": "New Title", "content": "Chat content for title generation", "token": "xxx"}'
	router.POST(path+"/chats/:id", append(middlewares, neo.handleChatUpdate)...)

	// Delete chat example:
	// curl -X DELETE 'http://localhost:5099/api/__yao/neo/chats/chat_123?token=xxx'
	router.DELETE(path+"/chats/:id", append(middlewares, neo.handleChatDelete)...)

	// Chat history endpoint
	// Example:
	// curl -X GET 'http://localhost:5099/api/__yao/neo/history?chat_id=chat_123&token=xxx'
	router.GET(path+"/history", append(middlewares, neo.handleChatHistory)...)

	// File management endpoints
	// Upload file example:
	// curl -X POST 'http://localhost:5099/api/__yao/neo/upload?chat_id=chat_123&token=xxx' \
	//   -F 'file=@/path/to/file.txt'
	router.POST(path+"/upload", append(middlewares, neo.handleUpload)...)

	// Download file example:
	// curl -X GET 'http://localhost:5099/api/__yao/neo/download?file_id=file_123&disposition=attachment&token=xxx' \
	//   -o downloaded_file.txt
	router.GET(path+"/download", append(middlewares, neo.handleDownload)...)

	// Mentions endpoint
	// Example:
	// curl -X GET 'http://localhost:5099/api/__yao/neo/mentions?keywords=assistant&token=xxx'
	router.GET(path+"/mentions", append(middlewares, neo.handleMentions)...)

	// Generation endpoints
	// Generate custom content example:
	// curl -X GET 'http://localhost:5099/api/__yao/neo/generate?content=Generate+something&type=custom&system_prompt=You+are+a+helpful+assistant&chat_id=chat_123&token=xxx'
	// curl -X POST 'http://localhost:5099/api/__yao/neo/generate' \
	//   -H 'Content-Type: application/json' \
	//   -d '{"content": "Generate something", "type": "custom", "system_prompt": "You are a helpful assistant", "chat_id": "chat_123", "token": "xxx"}'
	router.GET(path+"/generate", append(middlewares, neo.handleGenerateCustom)...)
	router.POST(path+"/generate", append(middlewares, neo.handleGenerateCustom)...)

	// Generate title example:
	// curl -X GET 'http://localhost:5099/api/__yao/neo/generate/title?content=Chat+content&chat_id=chat_123&token=xxx'
	// curl -X POST 'http://localhost:5099/api/__yao/neo/generate/title' \
	//   -H 'Content-Type: application/json' \
	//   -d '{"content": "Chat content", "chat_id": "chat_123", "token": "xxx"}'
	router.GET(path+"/generate/title", append(middlewares, neo.handleGenerateTitle)...)
	router.POST(path+"/generate/title", append(middlewares, neo.handleGenerateTitle)...)

	// Generate prompts example:
	// curl -X GET 'http://localhost:5099/api/__yao/neo/generate/prompts?content=Generate+prompts&chat_id=chat_123&token=xxx'
	// curl -X POST 'http://localhost:5099/api/__yao/neo/generate/prompts' \
	//   -H 'Content-Type: application/json' \
	//   -d '{"content": "Generate prompts", "chat_id": "chat_123", "token": "xxx"}'
	router.GET(path+"/generate/prompts", append(middlewares, neo.handleGeneratePrompts)...)
	router.POST(path+"/generate/prompts", append(middlewares, neo.handleGeneratePrompts)...)

	// Utility endpoints
	// List connectors example:
	// curl -X GET 'http://localhost:5099/api/__yao/neo/utility/connectors?token=xxx'
	router.GET(path+"/utility/connectors", append(middlewares, neo.handleConnectors)...)

	// Dangerous operations
	// Dangerous operations
	// Clear all chats example:
	// curl -X DELETE 'http://localhost:5099/api/__yao/neo/dangerous/clear_chats?token=xxx'
	router.DELETE(path+"/dangerous/clear_chats", append(middlewares, neo.handleChatsDeleteAll)...)

	return nil
}

// handleStatus handles the status request
func (neo *DSL) handleStatus(c *gin.Context) {
	c.Status(200)
	c.Done()
}

// handleUpload handles the upload request
func (neo *DSL) handleUpload(c *gin.Context) {
	sid := c.GetString("__sid")
	if sid == "" {
		sid = uuid.New().String()
	}

	// Set the context
	ctx, cancel := NewContextWithCancel(sid, c.Query("chat_id"), "")
	defer cancel()

	// Upload the file
	file, err := neo.Upload(ctx, c)
	if err != nil {
		c.JSON(500, gin.H{"message": err.Error(), "code": 500})
		c.Done()
		return
	}

	c.JSON(200, file)
	c.Done()
}

// handleChat handles the chat request
func (neo *DSL) handleChat(c *gin.Context) {
	// Set headers for SSE
	c.Header("Content-Type", "text/event-stream;charset=utf-8")
	c.Header("Cache-Control", "no-cache")
	c.Header("Connection", "keep-alive")

	sid := c.GetString("__sid")
	if sid == "" {
		sid = uuid.New().String()
	}

	content := c.Query("content")
	if content == "" {
		msg := message.New().Error("content is required").Done()
		msg.Write(c.Writer)
		return
	}

	chatID := c.Query("chat_id")
	if chatID == "" {
		// Only generate new chat_id if not provided
		chatID = fmt.Sprintf("chat_%d", time.Now().UnixNano())
	}

	// Set the context with validated chat_id
	ctx, cancel := NewContextWithCancel(sid, chatID, c.Query("context"))
	defer cancel()

	neo.Answer(ctx, content, c)
}

// handleChatList handles the chat list request
func (neo *DSL) handleChatList(c *gin.Context) {
	sid := c.GetString("__sid")
	if sid == "" {
		c.JSON(400, gin.H{"message": "sid is required", "code": 400})
		c.Done()
		return
	}
	if neo.Conversation == nil {
		c.JSON(500, gin.H{"message": "neo error config, please check neo config and error log", "code": 500})
		c.Done()
		return
	}
	// Create filter from query parameters
	filter := store.ChatFilter{
		Keywords: c.Query("keywords"),
		Order:    c.Query("order"),
	}

	// Parse page and pagesize
	if page := c.Query("page"); page != "" {
		if n, err := strconv.Atoi(page); err == nil {
			filter.Page = n
		}
	}

	if pageSize := c.Query("pagesize"); pageSize != "" {
		if n, err := strconv.Atoi(pageSize); err == nil {
			filter.PageSize = n
		}
	}

	response, err := neo.Store.GetChats(sid, filter)
	if err != nil {
		c.JSON(500, gin.H{"message": err.Error(), "code": 500})
		c.Done()
		return
	}

	c.JSON(200, map[string]interface{}{"data": response})
	c.Done()
}

// handleChatHistory handles the chat history request
func (neo *DSL) handleChatHistory(c *gin.Context) {
	sid := c.GetString("__sid")
	if sid == "" {
		c.JSON(400, gin.H{"message": "sid is required", "code": 400})
		c.Done()
		return
	}
	if neo.Conversation == nil {
		c.JSON(500, gin.H{"message": "neo error config, please check neo config and error log", "code": 500})
		c.Done()
		return
	}
	cid := c.Query("chat_id")
	history, err := neo.Store.GetHistory(sid, cid)
	if err != nil {
		c.JSON(500, gin.H{"message": err.Error(), "code": 500})
		c.Done()
		return
	}

	c.JSON(200, map[string]interface{}{"data": history})
	c.Done()
}

// handleDownload handles the download request
func (neo *DSL) handleDownload(c *gin.Context) {
	sid := c.GetString("__sid")
	if sid == "" {
		c.JSON(400, gin.H{"message": "sid is required", "code": 400})
		c.Done()
		return
	}

	fileID := c.Query("file_id")
	if fileID == "" {
		c.JSON(400, gin.H{"message": "file_id is required", "code": 400})
		c.Done()
		return
	}

	// Set the context
	ctx, cancel := NewContextWithCancel(sid, c.Query("chat_id"), "")
	defer cancel()

	// Download the file
	fileResponse, err := neo.Download(ctx, c)
	if err != nil {
		c.JSON(500, gin.H{"message": err.Error(), "code": 500})
		c.Done()
		return
	}
	defer fileResponse.Reader.Close()

	// Set response headers
	c.Header("Content-Type", fileResponse.ContentType)
	if disposition := c.Query("disposition"); disposition == "attachment" {
		c.Header("Content-Disposition", fmt.Sprintf("attachment; filename=%s", filepath.Base(fileID)+fileResponse.Extension))
	}

	// Copy the file content to response
	_, err = io.Copy(c.Writer, fileResponse.Reader)
	if err != nil {
		c.JSON(500, gin.H{"message": err.Error(), "code": 500})
		return
	}
}

// getCorsHandlers returns CORS middleware handlers
func (neo *DSL) getCorsHandlers() ([]gin.HandlerFunc, error) {
	if len(neo.Allows) == 0 {
		return []gin.HandlerFunc{}, nil
	}

	allowsMap := map[string]bool{}
	for _, allow := range neo.Allows {
		allow = strings.TrimPrefix(allow, "http://")
		allow = strings.TrimPrefix(allow, "https://")
		allowsMap[allow] = true
	}

	return []gin.HandlerFunc{neo.corsMiddleware(allowsMap)}, nil
}

// corsMiddleware handles CORS requests
func (neo *DSL) corsMiddleware(allowsMap map[string]bool) gin.HandlerFunc {
	return func(c *gin.Context) {
		origin := neo.getOrigin(c)
		if origin == "" {
			c.Next()
			return
		}

		// Check if origin is allowed
		if !api.IsAllowed(c, allowsMap) {
			c.AbortWithStatusJSON(403, gin.H{
				"message": origin + " not allowed",
				"code":    403,
			})
			return
		}

		// Set CORS headers
		c.Header("Access-Control-Allow-Origin", origin)
		c.Header("Access-Control-Allow-Credentials", "true")
		c.Header("Access-Control-Allow-Headers", "Content-Type, Content-Length, Accept-Encoding, X-CSRF-Token, Authorization, Accept, Origin, Cache-Control, X-Requested-With")
		c.Header("Access-Control-Allow-Methods", "GET, POST, OPTIONS")

		if c.Request.Method == "OPTIONS" {
			c.AbortWithStatus(204)
			return
		}

		c.Next()
	}
}

// optionsHandler handles OPTIONS requests
func (neo *DSL) optionsHandler(c *gin.Context) {
	origin := neo.getOrigin(c)
	if origin != "" {
		c.Header("Access-Control-Allow-Origin", origin)
		c.Header("Access-Control-Allow-Methods", "GET, POST, DELETE, OPTIONS")
		c.Header("Access-Control-Allow-Headers", "Content-Type, Authorization, Accept")
		c.Header("Access-Control-Allow-Credentials", "true")
		c.Header("Access-Control-Max-Age", "86400") // 24 hours
	}
	c.AbortWithStatus(204)
}

// getOrigin returns the request origin
func (neo *DSL) getOrigin(c *gin.Context) string {
	origin := c.Request.Header.Get("Origin")
	if origin == "" {
		origin = c.Request.Referer()
		if origin != "" {
			if u, err := url.Parse(origin); err == nil {
				origin = fmt.Sprintf("%s://%s", u.Scheme, u.Host)
			}
		}
	}
	return origin
}

// getGuardHandlers returns authentication middleware handlers
func (neo *DSL) getGuardHandlers() ([]gin.HandlerFunc, error) {

	// Cross-Domain handlers
	cors, err := neo.getCorsHandlers()
	if err != nil {
		return nil, err
	}

	if neo.Guard == "" {
		middlewares := append(cors, neo.defaultGuard)
		return middlewares, nil
	}

	// Validate the custom guard
	_, err = process.Of(neo.Guard)
	if err != nil {
		return nil, err
	}

	middlewares := append(cors, api.ProcessGuard(neo.Guard, cors...))
	return middlewares, nil
}

// defaultGuard is the default authentication handler
func (neo *DSL) defaultGuard(c *gin.Context) {
	token := strings.TrimSpace(strings.TrimPrefix(c.Query("token"), "Bearer "))
	if token == "" {
		c.JSON(403, gin.H{"message": "token is required", "code": 403})
		c.Abort()
		return
	}

	user := helper.JwtValidate(token)
	c.Set("__sid", user.SID)
	c.Next()
}

// handleChatDetail handles getting a single chat's details
func (neo *DSL) handleChatDetail(c *gin.Context) {
	sid := c.GetString("__sid")
	if sid == "" {
		c.JSON(400, gin.H{"message": "sid is required", "code": 400})
		c.Done()
		return
	}

	chatID := c.Param("id")
	if chatID == "" {
		c.JSON(400, gin.H{"message": "chat id is required", "code": 400})
		c.Done()
		return
	}
<<<<<<< HEAD
	if neo.Conversation == nil {
		c.JSON(500, gin.H{"message": "neo error config, please check neo config and error log", "code": 500})
		c.Done()
		return
	}
	chat, err := neo.Conversation.GetChat(sid, chatID)
=======

	chat, err := neo.Store.GetChat(sid, chatID)
>>>>>>> d7fecbf7
	if err != nil {
		c.JSON(500, gin.H{"message": err.Error(), "code": 500})
		c.Done()
		return
	}

	c.JSON(200, map[string]interface{}{"data": chat})
	c.Done()
}

// handleMentions handles getting mentions for a chat
func (neo *DSL) handleMentions(c *gin.Context) {
	sid := c.GetString("__sid")
	if sid == "" {
		c.JSON(400, gin.H{"message": "sid is required", "code": 400})
		c.Done()
		return
	}

	// Get keywords from query parameter
	keywords := strings.ToLower(c.Query("keywords"))
	mentionable := true

	// Query mentionable assistants
	filter := store.AssistantFilter{
		Keywords:    keywords,
		Mentionable: &mentionable,
		Page:        1,
		PageSize:    20,
	}

	response, err := neo.Store.GetAssistants(filter)
	if err != nil {
		c.JSON(500, gin.H{"message": err.Error(), "code": 500})
		c.Done()
		return
	}

	// Convert assistants to mentions
	mentions := []Mention{}
	for _, item := range response.Data {
		mention := Mention{
			ID:     item["assistant_id"].(string),
			Name:   item["name"].(string),
			Type:   item["type"].(string),
			Avatar: item["avatar"].(string),
		}
		mentions = append(mentions, mention)
	}

	c.JSON(200, map[string]interface{}{"data": mentions})
	c.Done()
}

// handleChatUpdate handles updating a chat's details
func (neo *DSL) handleChatUpdate(c *gin.Context) {
	sid := c.GetString("__sid")
	if sid == "" {
		c.JSON(400, gin.H{"message": "sid is required", "code": 400})
		c.Done()
		return
	}

	chatID := c.Param("id")
	if chatID == "" {
		c.JSON(400, gin.H{"message": "chat id is required", "code": 400})
		c.Done()
		return
	}

	// Get title from request body
	var body struct {
		Title   string `json:"title"`
		Content string `json:"content"`
	}
	if err := c.BindJSON(&body); err != nil {
		c.JSON(400, gin.H{"message": "invalid request body", "code": 400})
		c.Done()
		return
	}

	// If content is not empty, Generate the chat title
	if body.Content != "" {
		ctx, cancel := NewContextWithCancel(sid, c.Query("chat_id"), "")
		defer cancel()

		title, err := neo.GenerateChatTitle(ctx, body.Content, c, true)
		if err != nil {
			c.JSON(500, gin.H{"message": err.Error(), "code": 500})
			c.Done()
			return
		}
		body.Title = title
	}

	if body.Title == "" {
		c.JSON(400, gin.H{"message": "title is required", "code": 400})
		c.Done()
		return
	}
<<<<<<< HEAD
	if neo.Conversation == nil {
		c.JSON(500, gin.H{"message": "neo error config, please check neo config and error log", "code": 500})
		c.Done()
		return
	}
	err := neo.Conversation.UpdateChatTitle(sid, chatID, body.Title)
=======

	err := neo.Store.UpdateChatTitle(sid, chatID, body.Title)
>>>>>>> d7fecbf7
	if err != nil {
		c.JSON(500, gin.H{"message": err.Error(), "code": 500})
		c.Done()
		return
	}

	c.JSON(200, gin.H{"message": "ok", "title": body.Title, "chat_id": chatID})
	c.Done()
}

// handleChatDelete handles deleting a single chat
func (neo *DSL) handleChatDelete(c *gin.Context) {
	sid := c.GetString("__sid")
	if sid == "" {
		c.JSON(400, gin.H{"message": "sid is required", "code": 400})
		c.Done()
		return
	}

	chatID := c.Param("id")
	if chatID == "" {
		c.JSON(400, gin.H{"message": "chat id is required", "code": 400})
		c.Done()
		return
	}
<<<<<<< HEAD
	if neo.Conversation == nil {
		c.JSON(500, gin.H{"message": "neo error config, please check neo config and error log", "code": 500})
		c.Done()
		return
	}
	err := neo.Conversation.DeleteChat(sid, chatID)
=======

	err := neo.Store.DeleteChat(sid, chatID)
>>>>>>> d7fecbf7
	if err != nil {
		c.JSON(500, gin.H{"message": err.Error(), "code": 500})
		c.Done()
		return
	}

	c.JSON(200, gin.H{"message": "ok"})
	c.Done()
}

// handleChatsDeleteAll handles deleting all chats for a user
func (neo *DSL) handleChatsDeleteAll(c *gin.Context) {
	sid := c.GetString("__sid")
	if sid == "" {
		c.JSON(400, gin.H{"message": "sid is required", "code": 400})
		c.Done()
		return
	}
<<<<<<< HEAD
	if neo.Conversation == nil {
		c.JSON(500, gin.H{"message": "neo error config, please check neo config and error log", "code": 500})
		c.Done()
		return
	}
	err := neo.Conversation.DeleteAllChats(sid)
=======

	err := neo.Store.DeleteAllChats(sid)
>>>>>>> d7fecbf7
	if err != nil {
		c.JSON(500, gin.H{"message": err.Error(), "code": 500})
		c.Done()
		return
	}

	c.JSON(200, gin.H{"message": "ok"})
	c.Done()
}

// generateResponse is a helper struct to handle both SSE and HTTP responses
type generateResponse struct {
	c       *gin.Context
	sid     string
	content string
	result  interface{}
	err     error
}

// validate checks common validation rules
func (r *generateResponse) validate() bool {
	if r.sid == "" {
		if strings.Contains(r.c.GetHeader("Accept"), "text/event-stream") {
			r.c.Header("Content-Type", "text/event-stream;charset=utf-8")
			r.c.Header("Cache-Control", "no-cache")
			r.c.Header("Connection", "keep-alive")
			msg := message.New().
				Error("sid is required").
				Done()
			msg.Write(r.c.Writer)
		} else {
			r.c.JSON(400, gin.H{"message": "sid is required", "code": 400})
		}
		return false
	}

	if r.content == "" {
		if strings.Contains(r.c.GetHeader("Accept"), "text/event-stream") {
			r.c.Header("Content-Type", "text/event-stream;charset=utf-8")
			r.c.Header("Cache-Control", "no-cache")
			r.c.Header("Connection", "keep-alive")
			msg := message.New().
				Error("content is required").
				Done()
			msg.Write(r.c.Writer)
		} else {
			r.c.JSON(400, gin.H{"message": "content is required", "code": 400})
		}
		return false
	}

	return true
}

// send handles both SSE and HTTP responses
func (r *generateResponse) send(key string) {
	if r.err != nil {
		if strings.Contains(r.c.GetHeader("Accept"), "text/event-stream") {
			r.c.Header("Content-Type", "text/event-stream;charset=utf-8")
			r.c.Header("Cache-Control", "no-cache")
			r.c.Header("Connection", "keep-alive")
			msg := message.New().
				Error(r.err.Error()).
				Done()
			msg.Write(r.c.Writer)
		} else {
			r.c.JSON(500, gin.H{"message": r.err.Error(), "code": 500})
		}
		return
	}

	if strings.Contains(r.c.GetHeader("Accept"), "text/event-stream") {
		r.c.Header("Content-Type", "text/event-stream;charset=utf-8")
		r.c.Header("Cache-Control", "no-cache")
		r.c.Header("Connection", "keep-alive")
		msg := message.New().
			Map(gin.H{key: r.result}).
			Done()
		msg.Write(r.c.Writer)
	} else {
		r.c.JSON(200, gin.H{key: r.result})
	}
}

// handleGenerateTitle handles generating a chat title
func (neo *DSL) handleGenerateTitle(c *gin.Context) {
	var content string
	if c.Request.Method == "GET" {
		content = c.Query("content")
	} else {
		var body struct {
			Content string `json:"content"`
		}
		if err := c.BindJSON(&body); err != nil {
			// For SSE requests, send error message in SSE format
			if strings.Contains(c.GetHeader("Accept"), "text/event-stream") {
				c.Header("Content-Type", "text/event-stream;charset=utf-8")
				c.Header("Cache-Control", "no-cache")
				c.Header("Connection", "keep-alive")
				msg := message.New().Error("invalid request body").Done()
				msg.Write(c.Writer)
				return
			}
			c.JSON(400, gin.H{"message": "invalid request body", "code": 400})
			return
		}
		content = body.Content
	}

	resp := &generateResponse{
		c:       c,
		sid:     c.GetString("__sid"),
		content: content,
	}

	// For SSE requests, set headers before validation
	if strings.Contains(c.GetHeader("Accept"), "text/event-stream") {
		c.Header("Content-Type", "text/event-stream;charset=utf-8")
		c.Header("Cache-Control", "no-cache")
		c.Header("Connection", "keep-alive")
	}

	if !resp.validate() {
		return
	}

	ctx, cancel := NewContextWithCancel(resp.sid, c.Query("chat_id"), "")
	defer cancel()

	// Use silent mode for regular HTTP requests, streaming for SSE
	silent := !strings.Contains(c.GetHeader("Accept"), "text/event-stream")
	resp.result, resp.err = neo.GenerateChatTitle(ctx, resp.content, c, silent)
	resp.send("result")
}

// handleGeneratePrompts handles generating prompts
func (neo *DSL) handleGeneratePrompts(c *gin.Context) {
	var content string
	if c.Request.Method == "GET" {
		content = c.Query("content")
	} else {
		var body struct {
			Content string `json:"content"`
		}
		if err := c.BindJSON(&body); err != nil {
			// For SSE requests, send error message in SSE format
			if strings.Contains(c.GetHeader("Accept"), "text/event-stream") {
				c.Header("Content-Type", "text/event-stream;charset=utf-8")
				c.Header("Cache-Control", "no-cache")
				c.Header("Connection", "keep-alive")
				msg := message.New().Error("invalid request body").Done()
				msg.Write(c.Writer)
				return
			}
			c.JSON(400, gin.H{"message": "invalid request body", "code": 400})
			return
		}
		content = body.Content
	}

	resp := &generateResponse{
		c:       c,
		sid:     c.GetString("__sid"),
		content: content,
	}

	// For SSE requests, set headers before validation
	if strings.Contains(c.GetHeader("Accept"), "text/event-stream") {
		c.Header("Content-Type", "text/event-stream;charset=utf-8")
		c.Header("Cache-Control", "no-cache")
		c.Header("Connection", "keep-alive")
	}

	if !resp.validate() {
		return
	}

	ctx, cancel := NewContextWithCancel(resp.sid, c.Query("chat_id"), "")
	defer cancel()

	// Use silent mode for regular HTTP requests, streaming for SSE
	silent := !strings.Contains(c.GetHeader("Accept"), "text/event-stream")
	resp.result, resp.err = neo.GeneratePrompts(ctx, resp.content, c, silent)
	resp.send("result")
}

// handleGenerateCustom handles generating custom content
func (neo *DSL) handleGenerateCustom(c *gin.Context) {
	var content, genType, systemPrompt string

	if c.Request.Method == "GET" {
		content = c.Query("content")
		genType = c.Query("type")
		systemPrompt = c.Query("system_prompt")
	} else {
		var body struct {
			Content      string `json:"content"`
			Type         string `json:"type"`
			SystemPrompt string `json:"system_prompt"`
		}
		if err := c.BindJSON(&body); err != nil {
			c.JSON(400, gin.H{"message": "invalid request body", "code": 400})
			return
		}
		content = body.Content
		genType = body.Type
		systemPrompt = body.SystemPrompt
	}

	resp := &generateResponse{
		c:       c,
		sid:     c.GetString("__sid"),
		content: content,
	}
	if !resp.validate() {
		return
	}

	// Additional validations for custom generation
	if genType == "" {
		c.JSON(400, gin.H{"message": "type is required", "code": 400})
		return
	}
	if systemPrompt == "" {
		c.JSON(400, gin.H{"message": "system_prompt is required", "code": 400})
		return
	}

	ctx, cancel := NewContextWithCancel(resp.sid, c.Query("chat_id"), "")
	defer cancel()

	// Use silent mode for regular HTTP requests, streaming for SSE
	silent := !strings.Contains(c.GetHeader("Accept"), "text/event-stream")
	resp.result, resp.err = neo.GenerateWithAI(ctx, resp.content, genType, systemPrompt, c, silent)
	resp.send("result")
}

// handleAssistantList handles listing assistants
func (neo *DSL) handleAssistantList(c *gin.Context) {
	// Parse filter parameters
	filter := store.AssistantFilter{
		Page:     1,
		PageSize: 20,
	}

	// Parse page and pagesize
	if page := c.Query("page"); page != "" {
		if n, err := strconv.Atoi(page); err == nil {
			filter.Page = n
		}
	}

	if pageSize := c.Query("pagesize"); pageSize != "" {
		if n, err := strconv.Atoi(pageSize); err == nil {
			filter.PageSize = n
		}
	}

	// Parse tags
	if tags := c.Query("tags"); tags != "" {
		filter.Tags = strings.Split(tags, ",")
	}

	// Parse keywords
	if keywords := c.Query("keywords"); keywords != "" {
		filter.Keywords = keywords
	}

	// Parse connector
	if connector := c.Query("connector"); connector != "" {
		filter.Connector = connector
	}

	// Parse select fields
	if selectFields := c.Query("select"); selectFields != "" {
		filter.Select = strings.Split(selectFields, ",")
	}

	// Parse built_in (support various boolean formats)
	if builtIn := c.Query("built_in"); builtIn != "" {
		val := parseBoolValue(builtIn)
		if val != nil {
			filter.BuiltIn = val
		}
	}

	// Parse mentionable (support various boolean formats)
	if mentionable := c.Query("mentionable"); mentionable != "" {
		val := parseBoolValue(mentionable)
		if val != nil {
			filter.Mentionable = val
		}
	}

	// Parse automated (support various boolean formats)
	if automated := c.Query("automated"); automated != "" {
		val := parseBoolValue(automated)
		if val != nil {
			filter.Automated = val
		}
	}

	// Parse assistant_id
	if assistantID := c.Query("assistant_id"); assistantID != "" {
		filter.AssistantID = assistantID
	}

	response, err := neo.Store.GetAssistants(filter)
	if err != nil {
		c.JSON(500, gin.H{"message": err.Error(), "code": 500})
		c.Done()
		return
	}

	c.JSON(200, response)
	c.Done()
}

// parseBoolValue parses various string formats into a boolean pointer
// Supports: 1, 0, "1", "0", "true", "false", etc.
func parseBoolValue(value string) *bool {
	value = strings.ToLower(strings.TrimSpace(value))
	switch value {
	case "1", "true", "yes", "on":
		v := true
		return &v
	case "0", "false", "no", "off":
		v := false
		return &v
	default:
		return nil
	}
}

// handleAssistantDetail handles getting a single assistant's details
func (neo *DSL) handleAssistantDetail(c *gin.Context) {
	assistantID := c.Param("id")
	if assistantID == "" {
		c.JSON(400, gin.H{"message": "assistant id is required", "code": 400})
		c.Done()
		return
	}

	filter := store.AssistantFilter{
		AssistantID: assistantID,
		Page:        1,
		PageSize:    1,
	}

	response, err := neo.Store.GetAssistants(filter)
	if err != nil {
		c.JSON(500, gin.H{"message": err.Error(), "code": 500})
		c.Done()
		return
	}

	if len(response.Data) == 0 {
		c.JSON(404, gin.H{"message": "assistant not found", "code": 404})
		c.Done()
		return
	}

	c.JSON(200, map[string]interface{}{"data": response.Data[0]})
	c.Done()
}

// handleAssistantSave handles creating or updating an assistant
func (neo *DSL) handleAssistantSave(c *gin.Context) {
	var assistant map[string]interface{}
	if err := c.BindJSON(&assistant); err != nil {
		c.JSON(400, gin.H{"message": "invalid request body", "code": 400})
		c.Done()
		return
	}

	id, err := neo.Store.SaveAssistant(assistant)
	if err != nil {
		c.JSON(500, gin.H{"message": err.Error(), "code": 500})
		c.Done()
		return
	}

	// Update the assistant map with the returned ID if it's not already set
	if _, ok := assistant["assistant_id"]; !ok {
		assistant["assistant_id"] = id
	}

	c.JSON(200, gin.H{"message": "ok", "data": assistant})
	c.Done()
}

// handleAssistantDelete handles deleting an assistant
func (neo *DSL) handleAssistantDelete(c *gin.Context) {
	assistantID := c.Param("id")
	if assistantID == "" {
		c.JSON(400, gin.H{"message": "assistant id is required", "code": 400})
		c.Done()
		return
	}

	err := neo.Store.DeleteAssistant(assistantID)
	if err != nil {
		c.JSON(500, gin.H{"message": err.Error(), "code": 500})
		c.Done()
		return
	}

	c.JSON(200, gin.H{"message": "ok"})
	c.Done()
}

// handleConnectors handles listing connectors
func (neo *DSL) handleConnectors(c *gin.Context) {
	options := []map[string]interface{}{}

	// Filter and format connectors
	for id, conn := range connector.Connectors {
		if conn.Is(connector.OPENAI) || conn.Is(connector.MOAPI) {
			setting := conn.Setting()
			label := setting["label"]
			if label == nil || label == "" {
				label = setting["name"]
			}
			if label == nil || label == "" {
				label = id
			}
			options = append(options, map[string]interface{}{
				"label": label,
				"value": id,
			})
		}
	}

	c.JSON(200, gin.H{"data": options})
	c.Done()
}

// handleAssistantTags handles getting all assistant tags
func (neo *DSL) handleAssistantTags(c *gin.Context) {
	sid := c.GetString("__sid")
	if sid == "" {
		c.JSON(400, gin.H{"message": "sid is required", "code": 400})
		c.Done()
		return
	}

	tags, err := neo.Store.GetAssistantTags()
	if err != nil {
		c.JSON(500, gin.H{"message": err.Error(), "code": 500})
		c.Done()
		return
	}

	c.JSON(200, gin.H{"data": tags})
	c.Done()
}<|MERGE_RESOLUTION|>--- conflicted
+++ resolved
@@ -460,17 +460,8 @@
 		c.Done()
 		return
 	}
-<<<<<<< HEAD
-	if neo.Conversation == nil {
-		c.JSON(500, gin.H{"message": "neo error config, please check neo config and error log", "code": 500})
-		c.Done()
-		return
-	}
-	chat, err := neo.Conversation.GetChat(sid, chatID)
-=======
 
 	chat, err := neo.Store.GetChat(sid, chatID)
->>>>>>> d7fecbf7
 	if err != nil {
 		c.JSON(500, gin.H{"message": err.Error(), "code": 500})
 		c.Done()
@@ -571,17 +562,8 @@
 		c.Done()
 		return
 	}
-<<<<<<< HEAD
-	if neo.Conversation == nil {
-		c.JSON(500, gin.H{"message": "neo error config, please check neo config and error log", "code": 500})
-		c.Done()
-		return
-	}
-	err := neo.Conversation.UpdateChatTitle(sid, chatID, body.Title)
-=======
 
 	err := neo.Store.UpdateChatTitle(sid, chatID, body.Title)
->>>>>>> d7fecbf7
 	if err != nil {
 		c.JSON(500, gin.H{"message": err.Error(), "code": 500})
 		c.Done()
@@ -607,17 +589,8 @@
 		c.Done()
 		return
 	}
-<<<<<<< HEAD
-	if neo.Conversation == nil {
-		c.JSON(500, gin.H{"message": "neo error config, please check neo config and error log", "code": 500})
-		c.Done()
-		return
-	}
-	err := neo.Conversation.DeleteChat(sid, chatID)
-=======
 
 	err := neo.Store.DeleteChat(sid, chatID)
->>>>>>> d7fecbf7
 	if err != nil {
 		c.JSON(500, gin.H{"message": err.Error(), "code": 500})
 		c.Done()
@@ -636,17 +609,8 @@
 		c.Done()
 		return
 	}
-<<<<<<< HEAD
-	if neo.Conversation == nil {
-		c.JSON(500, gin.H{"message": "neo error config, please check neo config and error log", "code": 500})
-		c.Done()
-		return
-	}
-	err := neo.Conversation.DeleteAllChats(sid)
-=======
 
 	err := neo.Store.DeleteAllChats(sid)
->>>>>>> d7fecbf7
 	if err != nil {
 		c.JSON(500, gin.H{"message": err.Error(), "code": 500})
 		c.Done()
