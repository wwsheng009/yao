package neo

import (
	"fmt"
	"io"
	"net/url"
	"path/filepath"
	"strconv"
	"strings"
	"time"

	"github.com/gin-gonic/gin"
	"github.com/google/uuid"
	"github.com/yaoapp/gou/api"
	"github.com/yaoapp/gou/connector"
	"github.com/yaoapp/gou/process"
	"github.com/yaoapp/yao/helper"
	"github.com/yaoapp/yao/neo/assistant"
	chatctx "github.com/yaoapp/yao/neo/context"
	"github.com/yaoapp/yao/neo/message"
	"github.com/yaoapp/yao/neo/store"
)

// API registers the Neo API endpoints
func (neo *DSL) API(router *gin.Engine, path string) error {

	// Get the guards
	middlewares, err := neo.getGuardHandlers()
	if err != nil {
		return err
	}

	// Register OPTIONS handlers for all endpoints
	router.OPTIONS(path, neo.optionsHandler)
	router.OPTIONS(path+"/status", neo.optionsHandler)
	router.OPTIONS(path+"/chats", neo.optionsHandler)
	router.OPTIONS(path+"/chats/:id", neo.optionsHandler)
	router.OPTIONS(path+"/history", neo.optionsHandler)
	router.OPTIONS(path+"/upload", neo.optionsHandler)
	router.OPTIONS(path+"/download", neo.optionsHandler)
	router.OPTIONS(path+"/mentions", neo.optionsHandler)
	router.OPTIONS(path+"/generate", neo.optionsHandler)
	router.OPTIONS(path+"/generate/title", neo.optionsHandler)
	router.OPTIONS(path+"/generate/prompts", neo.optionsHandler)
	router.OPTIONS(path+"/dangerous/clear_chats", neo.optionsHandler)
	router.OPTIONS(path+"/assistants", neo.optionsHandler)
	router.OPTIONS(path+"/assistants/:id", neo.optionsHandler)
	router.OPTIONS(path+"/assistants/:id/call", neo.optionsHandler)

	// Chat endpoint
	// Chat endpoint
	// Example:
	// curl -X GET 'http://localhost:5099/api/__yao/neo?content=Hello&chat_id=chat_123&context=previous_context&token=xxx'
	// curl -X POST 'http://localhost:5099/api/__yao/neo' \
	//   -H 'Content-Type: application/json' \
	//   -d '{"content": "Hello", "chat_id": "chat_123", "context": "previous_context", "token": "xxx"}'
	router.GET(path, append(middlewares, neo.handleChat)...)
	router.POST(path, append(middlewares, neo.handleChat)...)

	// Status check endpoint
	// Example:
	// curl -X GET 'http://localhost:5099/api/__yao/neo/status?token=xxx'
	router.GET(path+"/status", append(middlewares, neo.handleStatus)...)

	// Assistant API endpoints
	// List assistants example:
	// curl -X GET 'http://localhost:5099/api/__yao/neo/assistants?page=1&pagesize=20&tags=tag1,tag2&token=xxx'
	router.GET(path+"/assistants", append(middlewares, neo.handleAssistantList)...)
	// Get all assistant tags example:
	// curl -X GET 'http://localhost:5099/api/__yao/neo/assistants/tags?token=xxx'
	router.GET(path+"/assistants/tags", append(middlewares, neo.handleAssistantTags)...)

	// Get assistant details example:
	// curl -X GET 'http://localhost:5099/api/__yao/neo/assistants/assistant_123?token=xxx'
	router.GET(path+"/assistants/:id", append(middlewares, neo.handleAssistantDetail)...)

	// Execute assistant API example:
	// curl -X POST 'http://localhost:5099/api/__yao/neo/assistants/assistant_123/api' \
	//   -H 'Content-Type: application/json' \
	//   -d '{"name": "Test", "payload": {"name": "yao", "age": 18}}'
	router.POST(path+"/assistants/:id/call", append(middlewares, neo.handleAssistantCall)...)

	// Create/Update assistant example:
	// curl -X POST 'http://localhost:5099/api/__yao/neo/assistants' \
	//   -H 'Content-Type: application/json' \
	//   -d '{"name": "My Assistant", "type": "chat", "tags": ["tag1", "tag2"], "mentionable": true, "avatar": "path/to/avatar.png", "token": "xxx"}'
	router.POST(path+"/assistants", append(middlewares, neo.handleAssistantSave)...)

	// Delete assistant example:
	// curl -X DELETE 'http://localhost:5099/api/__yao/neo/assistants/assistant_123?token=xxx'
	router.DELETE(path+"/assistants/:id", append(middlewares, neo.handleAssistantDelete)...)

	// Chat management endpoints
	// List chats example:
	// curl -X GET 'http://localhost:5099/api/__yao/neo/chats?page=1&pagesize=20&keywords=search+term&order=desc&token=xxx'
	router.GET(path+"/chats", append(middlewares, neo.handleChatList)...)

	// Get latest chat example:
	// curl -X GET 'http://localhost:5099/api/__yao/neo/chats/latest?assistant_id=assistant_123&token=xxx'
	router.GET(path+"/chats/latest", append(middlewares, neo.handleChatLatest)...)

	// Get chat details example:
	// curl -X GET 'http://localhost:5099/api/__yao/neo/chats/chat_123?token=xxx'
	router.GET(path+"/chats/:id", append(middlewares, neo.handleChatDetail)...)

	// Update chat example:
	// curl -X POST 'http://localhost:5099/api/__yao/neo/chats/chat_123' \
	//   -H 'Content-Type: application/json' \
	//   -d '{"title": "New Title", "content": "Chat content for title generation", "token": "xxx"}'
	router.POST(path+"/chats/:id", append(middlewares, neo.handleChatUpdate)...)

	// Delete chat example:
	// curl -X DELETE 'http://localhost:5099/api/__yao/neo/chats/chat_123?token=xxx'
	router.DELETE(path+"/chats/:id", append(middlewares, neo.handleChatDelete)...)

	// Chat history endpoint
	// Example:
	// curl -X GET 'http://localhost:5099/api/__yao/neo/history?chat_id=chat_123&token=xxx'
	router.GET(path+"/history", append(middlewares, neo.handleChatHistory)...)

	// File management endpoints
	// Upload file example:
	// curl -X POST 'http://localhost:5099/api/__yao/neo/upload?chat_id=chat_123&token=xxx' \
	//   -F 'file=@/path/to/file.txt'
	router.POST(path+"/upload", append(middlewares, neo.handleUpload)...)

	// Download file example:
	// curl -X GET 'http://localhost:5099/api/__yao/neo/download?file_id=file_123&disposition=attachment&token=xxx' \
	//   -o downloaded_file.txt
	router.GET(path+"/download", append(middlewares, neo.handleDownload)...)

	// Mentions endpoint
	// Example:
	// curl -X GET 'http://localhost:5099/api/__yao/neo/mentions?keywords=assistant&token=xxx'
	router.GET(path+"/mentions", append(middlewares, neo.handleMentions)...)

	// Generation endpoints
	// Generate custom content example:
	// curl -X GET 'http://localhost:5099/api/__yao/neo/generate?content=Generate+something&type=custom&system_prompt=You+are+a+helpful+assistant&chat_id=chat_123&token=xxx'
	// curl -X POST 'http://localhost:5099/api/__yao/neo/generate' \
	//   -H 'Content-Type: application/json' \
	//   -d '{"content": "Generate something", "type": "custom", "system_prompt": "You are a helpful assistant", "chat_id": "chat_123", "token": "xxx"}'
	router.GET(path+"/generate", append(middlewares, neo.handleGenerateCustom)...)
	router.POST(path+"/generate", append(middlewares, neo.handleGenerateCustom)...)

	// Generate title example:
	// curl -X GET 'http://localhost:5099/api/__yao/neo/generate/title?content=Chat+content&chat_id=chat_123&token=xxx'
	// curl -X POST 'http://localhost:5099/api/__yao/neo/generate/title' \
	//   -H 'Content-Type: application/json' \
	//   -d '{"content": "Chat content", "chat_id": "chat_123", "token": "xxx"}'
	router.GET(path+"/generate/title", append(middlewares, neo.handleGenerateTitle)...)
	router.POST(path+"/generate/title", append(middlewares, neo.handleGenerateTitle)...)

	// Generate prompts example:
	// curl -X GET 'http://localhost:5099/api/__yao/neo/generate/prompts?content=Generate+prompts&chat_id=chat_123&token=xxx'
	// curl -X POST 'http://localhost:5099/api/__yao/neo/generate/prompts' \
	//   -H 'Content-Type: application/json' \
	//   -d '{"content": "Generate prompts", "chat_id": "chat_123", "token": "xxx"}'
	router.GET(path+"/generate/prompts", append(middlewares, neo.handleGeneratePrompts)...)
	router.POST(path+"/generate/prompts", append(middlewares, neo.handleGeneratePrompts)...)

	// Utility endpoints
	// List connectors example:
	// curl -X GET 'http://localhost:5099/api/__yao/neo/utility/connectors?token=xxx'
	router.GET(path+"/utility/connectors", append(middlewares, neo.handleConnectors)...)

	// Dangerous operations
	// Dangerous operations
	// Clear all chats example:
	// curl -X DELETE 'http://localhost:5099/api/__yao/neo/dangerous/clear_chats?token=xxx'
	router.DELETE(path+"/dangerous/clear_chats", append(middlewares, neo.handleChatsDeleteAll)...)

	return nil
}

// handleStatus handles the status request
func (neo *DSL) handleStatus(c *gin.Context) {
	c.Status(200)
	c.Done()
}

// handleUpload handles the upload request
func (neo *DSL) handleUpload(c *gin.Context) {
	sid := c.GetString("__sid")
	if sid == "" {
		sid = uuid.New().String()
	}

	// Set the context
	ctx, cancel := chatctx.NewWithCancel(sid, c.Query("chat_id"), "")
	defer cancel()

	// Upload the file
	file, err := neo.Upload(ctx, c)
	if err != nil {
		c.JSON(500, gin.H{"message": err.Error(), "code": 500})
		c.Done()
		return
	}

	c.JSON(200, file)
	c.Done()
}

// handleChat handles the chat request
func (neo *DSL) handleChat(c *gin.Context) {
	// Set headers for SSE
	c.Header("Content-Type", "text/event-stream;charset=utf-8")
	c.Header("Cache-Control", "no-cache")
	c.Header("Connection", "keep-alive")

	sid := c.GetString("__sid")
	if sid == "" {
		sid = uuid.New().String()
	}

	content := c.Query("content")
	if content == "" {
		msg := message.New().Error("content is required").Done()
		msg.Write(c.Writer)
		return
	}

	chatID := c.Query("chat_id")
	if chatID == "" {
		// Only generate new chat_id if not provided
		chatID = fmt.Sprintf("chat_%d", time.Now().UnixNano())
	}

	// Set the context with validated chat_id
	ctx, cancel := chatctx.NewWithCancel(sid, chatID, c.Query("context"))
	defer cancel()
	defer ctx.Release() // Release the context after the request is done

<<<<<<< HEAD
	assistantId := c.Query("assistant_id")
	if assistantId != "" && ctx.AssistantID == "" {
		ctx.AssistantID = assistantId
	}

	err := neo.Answer(ctx, content, c)
	if err != nil {
		message.New().Error(err).Done().Write(c.Writer)
=======
	err := neo.Answer(ctx, content, c)

	// Error handling
	if err != nil {
		message.New().Done().Error(err).Write(c.Writer)
>>>>>>> 902d63e7
		c.Done()
		return
	}
}

// handleChatList handles the chat list request
func (neo *DSL) handleChatList(c *gin.Context) {
	sid := c.GetString("__sid")
	if sid == "" {
		c.JSON(400, gin.H{"message": "sid is required", "code": 400})
		c.Done()
		return
	}
	if neo.Store == nil {
		c.JSON(500, gin.H{"message": fmt.Errorf("Neo store is not initialized").Error(), "code": 500})
		c.Done()
		return
	}
	// Create filter from query parameters
	filter := store.ChatFilter{
		Keywords: c.Query("keywords"),
		Order:    c.Query("order"),
	}

	// Parse page and pagesize
	if page := c.Query("page"); page != "" {
		if n, err := strconv.Atoi(page); err == nil {
			filter.Page = n
		}
	}

	if pageSize := c.Query("pagesize"); pageSize != "" {
		if n, err := strconv.Atoi(pageSize); err == nil {
			filter.PageSize = n
		}
	}

	response, err := neo.Store.GetChats(sid, filter)
	if err != nil {
		c.JSON(500, gin.H{"message": err.Error(), "code": 500})
		c.Done()
		return
	}

	c.JSON(200, map[string]interface{}{"data": response})
	c.Done()
}

// handleChatHistory handles the chat history request
func (neo *DSL) handleChatHistory(c *gin.Context) {
	sid := c.GetString("__sid")
	if sid == "" {
		c.JSON(400, gin.H{"message": "sid is required", "code": 400})
		c.Done()
		return
	}
	if neo.Store == nil {
		c.JSON(500, gin.H{"message": fmt.Errorf("Neo store is not initialized").Error(), "code": 500})
		c.Done()
		return
	}
	cid := c.Query("chat_id")
	history, err := neo.Store.GetHistory(sid, cid)
	if err != nil {
		c.JSON(500, gin.H{"message": err.Error(), "code": 500})
		c.Done()
		return
	}

	c.JSON(200, map[string]interface{}{"data": history})
	c.Done()
}

// handleDownload handles the download request
func (neo *DSL) handleDownload(c *gin.Context) {
	sid := c.GetString("__sid")
	if sid == "" {
		c.JSON(400, gin.H{"message": "sid is required", "code": 400})
		c.Done()
		return
	}

	fileID := c.Query("file_id")
	if fileID == "" {
		c.JSON(400, gin.H{"message": "file_id is required", "code": 400})
		c.Done()
		return
	}

	// Set the context
	ctx, cancel := chatctx.NewWithCancel(sid, c.Query("chat_id"), "")
	defer cancel()

	// Download the file
	fileResponse, err := neo.Download(ctx, c)
	if err != nil {
		c.JSON(500, gin.H{"message": err.Error(), "code": 500})
		c.Done()
		return
	}
	defer fileResponse.Reader.Close()

	// Set response headers
	c.Header("Content-Type", fileResponse.ContentType)
	if disposition := c.Query("disposition"); disposition == "attachment" {
		c.Header("Content-Disposition", fmt.Sprintf("attachment; filename=%s", filepath.Base(fileID)+fileResponse.Extension))
	}

	// Copy the file content to response
	_, err = io.Copy(c.Writer, fileResponse.Reader)
	if err != nil {
		c.JSON(500, gin.H{"message": err.Error(), "code": 500})
		return
	}
}

// getCorsHandlers returns CORS middleware handlers
func (neo *DSL) getCorsHandlers() ([]gin.HandlerFunc, error) {
	if len(neo.Allows) == 0 {
		return []gin.HandlerFunc{}, nil
	}

	allowsMap := map[string]bool{}
	for _, allow := range neo.Allows {
		allow = strings.TrimPrefix(allow, "http://")
		allow = strings.TrimPrefix(allow, "https://")
		allowsMap[allow] = true
	}

	return []gin.HandlerFunc{neo.corsMiddleware(allowsMap)}, nil
}

// corsMiddleware handles CORS requests
func (neo *DSL) corsMiddleware(allowsMap map[string]bool) gin.HandlerFunc {
	return func(c *gin.Context) {
		origin := neo.getOrigin(c)
		if origin == "" {
			c.Next()
			return
		}

		// Check if origin is allowed
		if !api.IsAllowed(c, allowsMap) {
			c.AbortWithStatusJSON(403, gin.H{
				"message": origin + " not allowed",
				"code":    403,
			})
			return
		}

		// Set CORS headers
		c.Header("Access-Control-Allow-Origin", origin)
		c.Header("Access-Control-Allow-Credentials", "true")
		c.Header("Access-Control-Allow-Headers", "Content-Type, Content-Length, Accept-Encoding, X-CSRF-Token, Authorization, Accept, Origin, Cache-Control, X-Requested-With")
		c.Header("Access-Control-Allow-Methods", "GET, POST, OPTIONS")

		if c.Request.Method == "OPTIONS" {
			c.AbortWithStatus(204)
			return
		}

		c.Next()
	}
}

// optionsHandler handles OPTIONS requests
func (neo *DSL) optionsHandler(c *gin.Context) {
	origin := neo.getOrigin(c)
	if origin != "" {
		c.Header("Access-Control-Allow-Origin", origin)
		c.Header("Access-Control-Allow-Methods", "GET, POST, DELETE, OPTIONS")
		c.Header("Access-Control-Allow-Headers", "Content-Type, Authorization, Accept")
		c.Header("Access-Control-Allow-Credentials", "true")
		c.Header("Access-Control-Max-Age", "86400") // 24 hours
	}
	c.AbortWithStatus(204)
}

// getOrigin returns the request origin
func (neo *DSL) getOrigin(c *gin.Context) string {
	origin := c.Request.Header.Get("Origin")
	if origin == "" {
		origin = c.Request.Referer()
		if origin != "" {
			if u, err := url.Parse(origin); err == nil {
				origin = fmt.Sprintf("%s://%s", u.Scheme, u.Host)
			}
		}
	}
	return origin
}

// getGuardHandlers returns authentication middleware handlers
func (neo *DSL) getGuardHandlers() ([]gin.HandlerFunc, error) {

	// Cross-Domain handlers
	cors, err := neo.getCorsHandlers()
	if err != nil {
		return nil, err
	}

	if neo.Guard == "" {
		middlewares := append(cors, neo.defaultGuard)
		return middlewares, nil
	}

	// Validate the custom guard
	_, err = process.Of(neo.Guard)
	if err != nil {
		return nil, err
	}

	middlewares := append(cors, api.ProcessGuard(neo.Guard, cors...))
	return middlewares, nil
}

// defaultGuard is the default authentication handler
func (neo *DSL) defaultGuard(c *gin.Context) {
	token := strings.TrimSpace(strings.TrimPrefix(c.Query("token"), "Bearer "))
	if token == "" {
		c.JSON(403, gin.H{"message": "token is required", "code": 403})
		c.Abort()
		return
	}

	user := helper.JwtValidate(token)
	c.Set("__sid", user.SID)
	c.Next()
}

// handleChatLatest handles getting the latest chat
func (neo *DSL) handleChatLatest(c *gin.Context) {
	sid := c.GetString("__sid")
	if sid == "" {
		c.JSON(400, gin.H{"message": "sid is required", "code": 400})
		c.Done()
		return
	}
	if neo.Store == nil {
		c.JSON(500, gin.H{"message": fmt.Errorf("Neo store is not initialized").Error(), "code": 500})
		c.Done()
		return
	}
	// Get the chats
	chats, err := neo.Store.GetChats(sid, store.ChatFilter{Page: 1})
	if err != nil {
		c.JSON(500, gin.H{"message": err.Error(), "code": 500})
		c.Done()
		return
	}
	//check if is new chat
	isNew := false;
	oldAssistantId := c.Query("assistant_id")
	if oldAssistantId != "" && len(chats.Groups) != 0 && len(chats.Groups[0].Chats) != 0{
		// Get the chat_id
		chatID, ok := chats.Groups[0].Chats[0]["chat_id"].(string)
		if ok {
			chat, err := neo.Store.GetChat(sid, chatID)
			if err == nil {
				if chat.Chat["assistant_id"] != oldAssistantId {
					isNew = true
				}
			}
		}

	}

	// Create a new chat
	if len(chats.Groups) == 0 || len(chats.Groups[0].Chats) == 0 || isNew{

		assistantID := neo.Use
		queryAssistantID := c.Query("assistant_id")
		if queryAssistantID != "" {
			assistantID = queryAssistantID
		}

		// Get the assistant info
		ast, err := assistant.Get(assistantID)
		if err != nil {
			c.JSON(500, gin.H{"message": err.Error(), "code": 500})
			c.Done()
			return
		}

		c.JSON(200, map[string]interface{}{"data": map[string]interface{}{
			"placeholder":          ast.GetPlaceholder(),
			"assistant_id":         ast.ID,
			"assistant_name":       ast.Name,
			"assistant_avatar":     ast.Avatar,
			"assistant_deleteable": neo.Use != ast.ID,
		}})
		c.Done()
		return
	}

	// Get the chat_id
	chatID, ok := chats.Groups[0].Chats[0]["chat_id"].(string)
	if !ok {
		c.JSON(404, gin.H{"message": "chat_id not found", "code": 404})
		c.Done()
		return
	}

	chat, err := neo.Store.GetChat(sid, chatID)
	if err != nil {
		c.JSON(500, gin.H{"message": err.Error(), "code": 500})
		c.Done()
		return
	}

	// assistant_id is nil return the default assistant
	if chat.Chat["assistant_id"] == nil {
		chat.Chat["assistant_id"] = neo.Use

		// Get the assistant info
		ast, err := assistant.Get(neo.Use)
		if err != nil {
			c.JSON(500, gin.H{"message": err.Error(), "code": 500})
			c.Done()
			return
		}
		chat.Chat["assistant_name"] = ast.Name
		chat.Chat["assistant_avatar"] = ast.Avatar
	}

	chat.Chat["assistant_deleteable"] = neo.Use != chat.Chat["assistant_id"]
	c.JSON(200, map[string]interface{}{"data": chat})
	c.Done()
}

// handleChatDetail handles getting a single chat's details
func (neo *DSL) handleChatDetail(c *gin.Context) {
	sid := c.GetString("__sid")
	if sid == "" {
		c.JSON(400, gin.H{"message": "sid is required", "code": 400})
		c.Done()
		return
	}

	chatID := c.Param("id")
	if chatID == "" {
		c.JSON(400, gin.H{"message": "chat id is required", "code": 400})
		c.Done()
		return
	}
	if neo.Store == nil {
		c.JSON(500, gin.H{"message": fmt.Errorf("Neo store is not initialized").Error(), "code": 500})
		c.Done()
		return
	}
	chat, err := neo.Store.GetChat(sid, chatID)
	if err != nil {
		c.JSON(500, gin.H{"message": err.Error(), "code": 500})
		c.Done()
		return
	}

	// assistant_id is nil return the default assistant
	if chat.Chat["assistant_id"] == nil {
		chat.Chat["assistant_id"] = neo.Use

		// Get the assistant info
		ast, err := assistant.Get(neo.Use)
		if err != nil {
			c.JSON(500, gin.H{"message": err.Error(), "code": 500})
			c.Done()
			return
		}
		chat.Chat["assistant_name"] = ast.Name
		chat.Chat["assistant_avatar"] = ast.Avatar
	}

	chat.Chat["assistant_deleteable"] = neo.Use != chat.Chat["assistant_id"]
	c.JSON(200, map[string]interface{}{"data": chat})
	c.Done()
}

// handleMentions handles getting mentions for a chat
func (neo *DSL) handleMentions(c *gin.Context) {
	sid := c.GetString("__sid")
	if sid == "" {
		c.JSON(400, gin.H{"message": "sid is required", "code": 400})
		c.Done()
		return
	}
	if neo.Store == nil {
		c.JSON(500, gin.H{"message": fmt.Errorf("Neo store is not initialized").Error(), "code": 500})
		c.Done()
		return
	}

	// Get keywords from query parameter
	keywords := strings.ToLower(c.Query("keywords"))
	mentionable := true

	// Query mentionable assistants
	filter := store.AssistantFilter{
		Keywords:    keywords,
		Mentionable: &mentionable,
		Page:        1,
		PageSize:    20,
	}

	response, err := neo.Store.GetAssistants(filter)
	if err != nil {
		c.JSON(500, gin.H{"message": err.Error(), "code": 500})
		c.Done()
		return
	}

	// Convert assistants to mentions
	mentions := []Mention{}
	for _, item := range response.Data {
		mention := Mention{
			ID:     item["assistant_id"].(string),
			Name:   item["name"].(string),
			Type:   item["type"].(string),
			Avatar: item["avatar"].(string),
		}
		mentions = append(mentions, mention)
	}

	c.JSON(200, map[string]interface{}{"data": mentions})
	c.Done()
}

// handleChatUpdate handles updating a chat's details
func (neo *DSL) handleChatUpdate(c *gin.Context) {
	sid := c.GetString("__sid")
	if sid == "" {
		c.JSON(400, gin.H{"message": "sid is required", "code": 400})
		c.Done()
		return
	}
	if neo.Store == nil {
		c.JSON(500, gin.H{"message": fmt.Errorf("Neo store is not initialized").Error(), "code": 500})
		c.Done()
		return
	}

	chatID := c.Param("id")
	if chatID == "" {
		c.JSON(400, gin.H{"message": "chat id is required", "code": 400})
		c.Done()
		return
	}

	// Get title from request body
	var body struct {
		Title   string `json:"title"`
		Content string `json:"content"`
	}
	if err := c.BindJSON(&body); err != nil {
		c.JSON(400, gin.H{"message": "invalid request body", "code": 400})
		c.Done()
		return
	}

	// If content is not empty, Generate the chat title
	if body.Content != "" {
		ctx, cancel := chatctx.NewWithCancel(sid, c.Query("chat_id"), "")
		defer cancel()

		title, err := neo.GenerateChatTitle(ctx, body.Content, c, true)
		if err != nil {
			c.JSON(500, gin.H{"message": err.Error(), "code": 500})
			c.Done()
			return
		}
		body.Title = title
	}

	if body.Title == "" {
		c.JSON(400, gin.H{"message": "title is required", "code": 400})
		c.Done()
		return
	}

	err := neo.Store.UpdateChatTitle(sid, chatID, body.Title)
	if err != nil {
		c.JSON(500, gin.H{"message": err.Error(), "code": 500})
		c.Done()
		return
	}

	c.JSON(200, gin.H{"message": "ok", "title": body.Title, "chat_id": chatID})
	c.Done()
}

// handleChatDelete handles deleting a single chat
func (neo *DSL) handleChatDelete(c *gin.Context) {
	sid := c.GetString("__sid")
	if sid == "" {
		c.JSON(400, gin.H{"message": "sid is required", "code": 400})
		c.Done()
		return
	}
	if neo.Store == nil {
		c.JSON(500, gin.H{"message": fmt.Errorf("Neo store is not initialized").Error(), "code": 500})
		c.Done()
		return
	}
	chatID := c.Param("id")
	if chatID == "" {
		c.JSON(400, gin.H{"message": "chat id is required", "code": 400})
		c.Done()
		return
	}

	err := neo.Store.DeleteChat(sid, chatID)
	if err != nil {
		c.JSON(500, gin.H{"message": err.Error(), "code": 500})
		c.Done()
		return
	}

	c.JSON(200, gin.H{"message": "ok"})
	c.Done()
}

// handleChatsDeleteAll handles deleting all chats for a user
func (neo *DSL) handleChatsDeleteAll(c *gin.Context) {
	sid := c.GetString("__sid")
	if sid == "" {
		c.JSON(400, gin.H{"message": "sid is required", "code": 400})
		c.Done()
		return
	}
	if neo.Store == nil {
		c.JSON(500, gin.H{"message": fmt.Errorf("Neo store is not initialized").Error(), "code": 500})
		c.Done()
		return
	}
	err := neo.Store.DeleteAllChats(sid)
	if err != nil {
		c.JSON(500, gin.H{"message": err.Error(), "code": 500})
		c.Done()
		return
	}

	c.JSON(200, gin.H{"message": "ok"})
	c.Done()
}

// generateResponse is a helper struct to handle both SSE and HTTP responses
type generateResponse struct {
	c       *gin.Context
	sid     string
	content string
	result  interface{}
	err     error
}

// validate checks common validation rules
func (r *generateResponse) validate() bool {
	if r.sid == "" {
		if strings.Contains(r.c.GetHeader("Accept"), "text/event-stream") {
			r.c.Header("Content-Type", "text/event-stream;charset=utf-8")
			r.c.Header("Cache-Control", "no-cache")
			r.c.Header("Connection", "keep-alive")
			msg := message.New().
				Error("sid is required").
				Done()
			msg.Write(r.c.Writer)
		} else {
			r.c.JSON(400, gin.H{"message": "sid is required", "code": 400})
		}
		return false
	}

	if r.content == "" {
		if strings.Contains(r.c.GetHeader("Accept"), "text/event-stream") {
			r.c.Header("Content-Type", "text/event-stream;charset=utf-8")
			r.c.Header("Cache-Control", "no-cache")
			r.c.Header("Connection", "keep-alive")
			msg := message.New().
				Error("content is required").
				Done()
			msg.Write(r.c.Writer)
		} else {
			r.c.JSON(400, gin.H{"message": "content is required", "code": 400})
		}
		return false
	}

	return true
}

// send handles both SSE and HTTP responses
func (r *generateResponse) send(key string) {
	if r.err != nil {
		if strings.Contains(r.c.GetHeader("Accept"), "text/event-stream") {
			r.c.Header("Content-Type", "text/event-stream;charset=utf-8")
			r.c.Header("Cache-Control", "no-cache")
			r.c.Header("Connection", "keep-alive")
			msg := message.New().
				Error(r.err.Error()).
				Done()
			msg.Write(r.c.Writer)
		} else {
			r.c.JSON(500, gin.H{"message": r.err.Error(), "code": 500})
		}
		return
	}

	if strings.Contains(r.c.GetHeader("Accept"), "text/event-stream") {
		r.c.Header("Content-Type", "text/event-stream;charset=utf-8")
		r.c.Header("Cache-Control", "no-cache")
		r.c.Header("Connection", "keep-alive")
		msg := message.New().
			Map(gin.H{key: r.result}).
			Done()
		msg.Write(r.c.Writer)
	} else {
		r.c.JSON(200, gin.H{key: r.result})
	}
}

// handleGenerateTitle handles generating a chat title
func (neo *DSL) handleGenerateTitle(c *gin.Context) {
	var content string
	if c.Request.Method == "GET" {
		content = c.Query("content")
	} else {
		var body struct {
			Content string `json:"content"`
		}
		if err := c.BindJSON(&body); err != nil {
			// For SSE requests, send error message in SSE format
			if strings.Contains(c.GetHeader("Accept"), "text/event-stream") {
				c.Header("Content-Type", "text/event-stream;charset=utf-8")
				c.Header("Cache-Control", "no-cache")
				c.Header("Connection", "keep-alive")
				msg := message.New().Error("invalid request body").Done()
				msg.Write(c.Writer)
				return
			}
			c.JSON(400, gin.H{"message": "invalid request body", "code": 400})
			return
		}
		content = body.Content
	}

	resp := &generateResponse{
		c:       c,
		sid:     c.GetString("__sid"),
		content: content,
	}

	// For SSE requests, set headers before validation
	if strings.Contains(c.GetHeader("Accept"), "text/event-stream") {
		c.Header("Content-Type", "text/event-stream;charset=utf-8")
		c.Header("Cache-Control", "no-cache")
		c.Header("Connection", "keep-alive")
	}

	if !resp.validate() {
		return
	}

	ctx, cancel := chatctx.NewWithCancel(resp.sid, c.Query("chat_id"), "")
	defer cancel()

	// Use silent mode for regular HTTP requests, streaming for SSE
	silent := !strings.Contains(c.GetHeader("Accept"), "text/event-stream")
	resp.result, resp.err = neo.GenerateChatTitle(ctx, resp.content, c, silent)
	resp.send("result")
}

// handleGeneratePrompts handles generating prompts
func (neo *DSL) handleGeneratePrompts(c *gin.Context) {
	var content string
	if c.Request.Method == "GET" {
		content = c.Query("content")
	} else {
		var body struct {
			Content string `json:"content"`
		}
		if err := c.BindJSON(&body); err != nil {
			// For SSE requests, send error message in SSE format
			if strings.Contains(c.GetHeader("Accept"), "text/event-stream") {
				c.Header("Content-Type", "text/event-stream;charset=utf-8")
				c.Header("Cache-Control", "no-cache")
				c.Header("Connection", "keep-alive")
				msg := message.New().Error("invalid request body").Done()
				msg.Write(c.Writer)
				return
			}
			c.JSON(400, gin.H{"message": "invalid request body", "code": 400})
			return
		}
		content = body.Content
	}

	resp := &generateResponse{
		c:       c,
		sid:     c.GetString("__sid"),
		content: content,
	}

	// For SSE requests, set headers before validation
	if strings.Contains(c.GetHeader("Accept"), "text/event-stream") {
		c.Header("Content-Type", "text/event-stream;charset=utf-8")
		c.Header("Cache-Control", "no-cache")
		c.Header("Connection", "keep-alive")
	}

	if !resp.validate() {
		return
	}

	ctx, cancel := chatctx.NewWithCancel(resp.sid, c.Query("chat_id"), "")
	defer cancel()

	// Use silent mode for regular HTTP requests, streaming for SSE
	silent := !strings.Contains(c.GetHeader("Accept"), "text/event-stream")
	resp.result, resp.err = neo.GeneratePrompts(ctx, resp.content, c, silent)
	resp.send("result")
}

// handleGenerateCustom handles generating custom content
func (neo *DSL) handleGenerateCustom(c *gin.Context) {
	var content, genType, systemPrompt string

	if c.Request.Method == "GET" {
		content = c.Query("content")
		genType = c.Query("type")
		systemPrompt = c.Query("system_prompt")
	} else {
		var body struct {
			Content      string `json:"content"`
			Type         string `json:"type"`
			SystemPrompt string `json:"system_prompt"`
		}
		if err := c.BindJSON(&body); err != nil {
			c.JSON(400, gin.H{"message": "invalid request body", "code": 400})
			return
		}
		content = body.Content
		genType = body.Type
		systemPrompt = body.SystemPrompt
	}

	resp := &generateResponse{
		c:       c,
		sid:     c.GetString("__sid"),
		content: content,
	}
	if !resp.validate() {
		return
	}

	// Additional validations for custom generation
	if genType == "" {
		c.JSON(400, gin.H{"message": "type is required", "code": 400})
		return
	}
	if systemPrompt == "" {
		c.JSON(400, gin.H{"message": "system_prompt is required", "code": 400})
		return
	}

	ctx, cancel := chatctx.NewWithCancel(resp.sid, c.Query("chat_id"), "")
	defer cancel()

	// Use silent mode for regular HTTP requests, streaming for SSE
	silent := !strings.Contains(c.GetHeader("Accept"), "text/event-stream")
	resp.result, resp.err = neo.GenerateWithAI(ctx, resp.content, genType, systemPrompt, c, silent)
	resp.send("result")
}

// handleAssistantList handles listing assistants
func (neo *DSL) handleAssistantList(c *gin.Context) {
	if neo.Store == nil {
		c.JSON(500, gin.H{"message": fmt.Errorf("Neo store is not initialized").Error(), "code": 500})
		c.Done()
		return
	}
	// Parse filter parameters
	filter := store.AssistantFilter{
		Page:     1,
		PageSize: 20,
	}

	// Parse page and pagesize
	if page := c.Query("page"); page != "" {
		if n, err := strconv.Atoi(page); err == nil {
			filter.Page = n
		}
	}

	if pageSize := c.Query("pagesize"); pageSize != "" {
		if n, err := strconv.Atoi(pageSize); err == nil {
			filter.PageSize = n
		}
	}

	// Parse tags
	if tags := c.Query("tags"); tags != "" {
		filter.Tags = strings.Split(tags, ",")
	}

	// Parse keywords
	if keywords := c.Query("keywords"); keywords != "" {
		filter.Keywords = keywords
	}

	// Parse connector
	if connector := c.Query("connector"); connector != "" {
		filter.Connector = connector
	}

	// Parse select fields
	if selectFields := c.Query("select"); selectFields != "" {
		filter.Select = strings.Split(selectFields, ",")
	}

	// Parse built_in (support various boolean formats)
	if builtIn := c.Query("built_in"); builtIn != "" {
		val := parseBoolValue(builtIn)
		if val != nil {
			filter.BuiltIn = val
		}
	}

	// Parse mentionable (support various boolean formats)
	if mentionable := c.Query("mentionable"); mentionable != "" {
		val := parseBoolValue(mentionable)
		if val != nil {
			filter.Mentionable = val
		}
	}

	// Parse automated (support various boolean formats)
	if automated := c.Query("automated"); automated != "" {
		val := parseBoolValue(automated)
		if val != nil {
			filter.Automated = val
		}
	}

	// Parse assistant_id
	if assistantID := c.Query("assistant_id"); assistantID != "" {
		filter.AssistantID = assistantID
	}

	response, err := neo.Store.GetAssistants(filter)
	if err != nil {
		c.JSON(500, gin.H{"message": err.Error(), "code": 500})
		c.Done()
		return
	}

	c.JSON(200, response)
	c.Done()
}

// parseBoolValue parses various string formats into a boolean pointer
// Supports: 1, 0, "1", "0", "true", "false", etc.
func parseBoolValue(value string) *bool {
	value = strings.ToLower(strings.TrimSpace(value))
	switch value {
	case "1", "true", "yes", "on":
		v := true
		return &v
	case "0", "false", "no", "off":
		v := false
		return &v
	default:
		return nil
	}
}

// handleAssistantAPI handles the assistant API
func (neo *DSL) handleAssistantCall(c *gin.Context) {
	assistantID := c.Param("id")
	if assistantID == "" {
		c.JSON(400, gin.H{"message": "assistant id is required", "code": 400})
		c.Done()
		return
	}
	ast, err := assistant.Get(assistantID)
	if err != nil {
		c.JSON(500, gin.H{"message": err.Error(), "code": 500})
		c.Done()
		return
	}

	sid := c.GetString("__sid")
	if sid == "" {
		c.JSON(400, gin.H{"message": "sid is required", "code": 400})
		c.Done()
		return
	}

	payload := assistant.APIPayload{Sid: sid}
	if err := c.BindJSON(&payload); err != nil {
		c.JSON(400, gin.H{"message": "invalid request body", "code": 400})
		c.Done()
		return
	}

	result, err := ast.Call(c, payload)
	if err != nil {
		c.JSON(500, gin.H{"message": err.Error(), "code": 500})
		c.Done()
		return
	}

	c.JSON(200, result)
	c.Done()
}

// handleAssistantDetail handles getting a single assistant's details
func (neo *DSL) handleAssistantDetail(c *gin.Context) {
	assistantID := c.Param("id")
	if assistantID == "" {
		c.JSON(400, gin.H{"message": "assistant id is required", "code": 400})
		c.Done()
		return
	}
	if neo.Store == nil {
		c.JSON(500, gin.H{"message": fmt.Errorf("Neo store is not initialized").Error(), "code": 500})
		c.Done()
		return
	}

	filter := store.AssistantFilter{
		AssistantID: assistantID,
		Page:        1,
		PageSize:    1,
	}

	response, err := neo.Store.GetAssistants(filter)
	if err != nil {
		c.JSON(500, gin.H{"message": err.Error(), "code": 500})
		c.Done()
		return
	}

	if len(response.Data) == 0 {
		c.JSON(404, gin.H{"message": "assistant not found", "code": 404})
		c.Done()
		return
	}

	c.JSON(200, map[string]interface{}{"data": response.Data[0]})
	c.Done()
}

// handleAssistantSave handles creating or updating an assistant
func (neo *DSL) handleAssistantSave(c *gin.Context) {
	var assistant map[string]interface{}
	if err := c.BindJSON(&assistant); err != nil {
		c.JSON(400, gin.H{"message": "invalid request body", "code": 400})
		c.Done()
		return
	}
	if neo.Store == nil {
		c.JSON(500, gin.H{"message": fmt.Errorf("Neo store is not initialized").Error(), "code": 500})
		c.Done()
		return
	}

	id, err := neo.Store.SaveAssistant(assistant)
	if err != nil {
		c.JSON(500, gin.H{"message": err.Error(), "code": 500})
		c.Done()
		return
	}

	// Update the assistant map with the returned ID if it's not already set
	if _, ok := assistant["assistant_id"]; !ok {
		assistant["assistant_id"] = id
	}

	c.JSON(200, gin.H{"message": "ok", "data": assistant})
	c.Done()
}

// handleAssistantDelete handles deleting an assistant
func (neo *DSL) handleAssistantDelete(c *gin.Context) {
	assistantID := c.Param("id")
	if assistantID == "" {
		c.JSON(400, gin.H{"message": "assistant id is required", "code": 400})
		c.Done()
		return
	}
	if neo.Store == nil {
		c.JSON(500, gin.H{"message": fmt.Errorf("Neo store is not initialized").Error(), "code": 500})
		c.Done()
		return
	}
	err := neo.Store.DeleteAssistant(assistantID)
	if err != nil {
		c.JSON(500, gin.H{"message": err.Error(), "code": 500})
		c.Done()
		return
	}

	c.JSON(200, gin.H{"message": "ok"})
	c.Done()
}

// handleConnectors handles listing connectors
func (neo *DSL) handleConnectors(c *gin.Context) {
	options := []map[string]interface{}{}

	// Filter and format connectors
	for id, conn := range connector.Connectors {
		if conn.Is(connector.OPENAI) || conn.Is(connector.MOAPI) {
			setting := conn.Setting()
			label := setting["label"]
			if label == nil || label == "" {
				label = setting["name"]
			}
			if label == nil || label == "" {
				label = id
			}
			options = append(options, map[string]interface{}{
				"label": label,
				"value": id,
			})
		}
	}

	c.JSON(200, gin.H{"data": options})
	c.Done()
}

// handleAssistantTags handles getting all assistant tags
func (neo *DSL) handleAssistantTags(c *gin.Context) {
	sid := c.GetString("__sid")
	if sid == "" {
		c.JSON(400, gin.H{"message": "sid is required", "code": 400})
		c.Done()
		return
	}
	if neo.Store == nil {
		c.JSON(500, gin.H{"message": fmt.Errorf("Neo store is not initialized").Error(), "code": 500})
		c.Done()
		return
	}
	tags, err := neo.Store.GetAssistantTags()
	if err != nil {
		c.JSON(500, gin.H{"message": err.Error(), "code": 500})
		c.Done()
		return
	}

	c.JSON(200, gin.H{"data": tags})
	c.Done()
}<|MERGE_RESOLUTION|>--- conflicted
+++ resolved
@@ -232,22 +232,15 @@
 	defer cancel()
 	defer ctx.Release() // Release the context after the request is done
 
-<<<<<<< HEAD
 	assistantId := c.Query("assistant_id")
 	if assistantId != "" && ctx.AssistantID == "" {
 		ctx.AssistantID = assistantId
 	}
-
 	err := neo.Answer(ctx, content, c)
-	if err != nil {
-		message.New().Error(err).Done().Write(c.Writer)
-=======
-	err := neo.Answer(ctx, content, c)
 
 	// Error handling
 	if err != nil {
 		message.New().Done().Error(err).Write(c.Writer)
->>>>>>> 902d63e7
 		c.Done()
 		return
 	}
