package assistant

import (
	"context"
	"encoding/base64"
	"fmt"
	"os"
	"strings"

	"github.com/gin-gonic/gin"
	jsoniter "github.com/json-iterator/go"
	"github.com/yaoapp/gou/fs"
	"github.com/yaoapp/kun/log"
	chatctx "github.com/yaoapp/yao/neo/context"
	chatMessage "github.com/yaoapp/yao/neo/message"
)

// Get get the assistant by id
func Get(id string) (*Assistant, error) {
	return LoadStore(id)
}

// GetByConnector get the assistant by connector
func GetByConnector(connector string, name string) (*Assistant, error) {
	id := "connector:" + connector

	assistant, exists := loaded.Get(id)
	if exists {
		return assistant, nil
	}

	data := map[string]interface{}{
		"assistant_id": id,
		"connector":    connector,
		"description":  "Default assistant for " + connector,
		"name":         name,
		"type":         "assistant",
	}

	assistant, err := loadMap(data)
	if err != nil {
		return nil, err
	}
	loaded.Put(assistant)
	return assistant, nil
}

// Execute implements the execute functionality
func (ast *Assistant) Execute(c *gin.Context, ctx chatctx.Context, input string, options map[string]interface{}, callback ...interface{}) error {
	contents := chatMessage.NewContents()
	messages, err := ast.withHistory(ctx, input)
	if err != nil {
		return err
	}
	return ast.execute(c, ctx, messages, options, contents, callback...)
}

// Execute implements the execute functionality
func (ast *Assistant) execute(c *gin.Context, ctx chatctx.Context, input []chatMessage.Message, userOptions map[string]interface{}, contents *chatMessage.Contents, callback ...interface{}) error {

	if contents == nil {
		contents = chatMessage.NewContents()
	}
	options := ast.withOptions(userOptions)

	// Add RAG and Version support
	ctx.RAG = rag != nil
	ctx.Version = ast.vision

	// Run init hook
	res, err := ast.HookCreate(c, ctx, input, options, contents)
	if err != nil {
		chatMessage.New().
			Assistant(ast.ID, ast.Name, ast.Avatar).
			Error(err).
			Done().
			Write(c.Writer)
		return err
	}
	refAst := &ast

	// Update options if provided
	if res != nil && res.Options != nil {
		options = res.Options
	}

	// messages
	if res != nil && res.Input != nil {
		input = res.Input
	}

	// Handle next action
	// It's not used, return the new assistant_id and chat_id
	// if res != nil && res.Next != nil {
	// 	return res.Next.Execute(c, ctx, contents)
	// }

	// Switch to the new assistant if necessary
	if res != nil && res.AssistantID != "" && res.AssistantID != ctx.AssistantID {
		newAst, err := Get(res.AssistantID)
		if err != nil {
			chatMessage.New().
				Assistant(ast.ID, ast.Name, ast.Avatar).
				Error(err).
				Done().
				Write(c.Writer)
			return err
		}
		refAst = &newAst

		// Reset Message Contents
		last := input[len(input)-1]
		input, err = newAst.withHistory(ctx, last)
		if err != nil {
			return err
		}

		// Reset options
		options = newAst.withOptions(userOptions)

		// Update options if provided
		if res.Options != nil {
			options = res.Options
		}

		// Update assistant id
		ctx.AssistantID = res.AssistantID
		return newAst.handleChatStream(c, ctx, input, options, contents, callback...)
	}

	// Only proceed with chat stream if no specific next action was handled
	return (*refAst).handleChatStream(c, ctx, input, options, contents, callback...)
}

// Execute the next action
func (next *NextAction) Execute(c *gin.Context, ctx chatctx.Context, contents *chatMessage.Contents, callback ...interface{}) error {
	switch next.Action {

	// It's not used, because the process could be executed in the hook script
	// It may remove in the future
	// case "process":
	// 	if next.Payload == nil {
	// 		return fmt.Errorf("payload is required")
	// 	}

	// 	name, ok := next.Payload["name"].(string)
	// 	if !ok {
	// 		return fmt.Errorf("process name should be string")
	// 	}

	// 	args := []interface{}{}
	// 	if v, ok := next.Payload["args"].([]interface{}); ok {
	// 		args = v
	// 	}

	// 	// Add context and writer to args
	// 	args = append(args, ctx, c.Writer)
	// 	p, err := process.Of(name, args...)
	// 	if err != nil {
	// 		return fmt.Errorf("get process error: %s", err.Error())
	// 	}

	// 	err = p.Execute()
	// 	if err != nil {
	// 		return fmt.Errorf("execute process error: %s", err.Error())
	// 	}
	// 	defer p.Release()

	// 	return nil

	case "assistant":
		if next.Payload == nil {
			return fmt.Errorf("payload is required")
		}

		// Get assistant id
		id, ok := next.Payload["assistant_id"].(string)
		if !ok {
			return fmt.Errorf("assistant id should be string")
		}

		// Get assistant
		assistant, err := Get(id)
		if err != nil {
			return fmt.Errorf("get assistant error: %s", err.Error())
		}

		// Input
		input := chatMessage.Message{}
		_, has := next.Payload["input"]
		if !has {
			return fmt.Errorf("input is required")
		}

		// Retry mode
		retry := false
		_, has = next.Payload["retry"]
		if has {
			retry = next.Payload["retry"].(bool)
			ctx.Retry = retry
		}

		switch v := next.Payload["input"].(type) {
		case string:
			messages := chatMessage.Message{}
			err := jsoniter.UnmarshalFromString(v, &messages)
			if err != nil {
				return fmt.Errorf("unmarshal input error: %s", err.Error())
			}
			input = messages

		case map[string]interface{}:
			msg, err := chatMessage.NewMap(v)
			if err != nil {
				return fmt.Errorf("unmarshal input error: %s", err.Error())
			}
			input = *msg

		case *chatMessage.Message:
			input = *v

		case chatMessage.Message:
			input = v

		default:
			return fmt.Errorf("input should be string or []chatMessage.Message")
		}

		// Options
		options := map[string]interface{}{}
		if v, ok := next.Payload["options"].(map[string]interface{}); ok {
			options = v
		}

		input.Hidden = true                    // not show in the history
		if input.Name == "" && ctx.Sid != "" { // add user id to the input
			input.Name = ctx.Sid
		}

		messages, err := assistant.withHistory(ctx, input)
		if err != nil {
			return fmt.Errorf("with history error: %s", err.Error())
		}

		// Create a new Text
		// Send loading message and mark as new
		if !ctx.Silent {
			msg := chatMessage.New().Map(map[string]interface{}{
				"new":   true,
				"role":  "assistant",
				"type":  "loading",
				"props": map[string]interface{}{"placeholder": "Calling " + assistant.Name},
			})
			msg.Assistant(assistant.ID, assistant.Name, assistant.Avatar)
			msg.Write(c.Writer)
		}
		newContents := chatMessage.NewContents()

		// Update the context id
		ctx.AssistantID = assistant.ID
		return assistant.execute(c, ctx, messages, options, newContents, callback...)

	case "exit":
		return nil

	default:
		return fmt.Errorf("unknown action: %s", next.Action)
	}
}

// GetPlaceholder returns the placeholder of the assistant
func (ast *Assistant) GetPlaceholder() *Placeholder {
	return ast.Placeholder
}

// Call implements the call functionality
func (ast *Assistant) Call(c *gin.Context, payload APIPayload) (interface{}, error) {
	scriptCtx, err := ast.Script.NewContext(payload.Sid, nil)
	if err != nil {
		return nil, err
	}
	defer scriptCtx.Close()
	ctx := c.Request.Context()

	method := fmt.Sprintf("%sAPI", payload.Name)

	// Check if the method exists
	if !scriptCtx.Global().Has(method) {
		return nil, fmt.Errorf(HookErrorMethodNotFound)
	}

	return scriptCtx.CallWith(ctx, method, payload.Payload)
}

// handleChatStream manages the streaming chat interaction with the AI
func (ast *Assistant) handleChatStream(c *gin.Context, ctx chatctx.Context, messages []chatMessage.Message, options map[string]interface{}, contents *chatMessage.Contents, callback ...interface{}) error {
	clientBreak := make(chan bool, 1)
	done := make(chan bool, 1)

	// Chat with AI in background
	go func() {
		err := ast.streamChat(c, ctx, messages, options, clientBreak, done, contents, false, callback...)
		if err != nil {
			chatMessage.New().Error(err).Done().Write(c.Writer)
		}
		count := 0
		for {
			if len(contents.Data) == 0 || contents.Current < 0 || contents.Current > (len(contents.Data)-1) {
				break
			}
			currentLine := contents.Data[contents.Current]

			if currentLine.Type != "tool" ||
				currentLine.Props["result"] == nil {
				break
			}
			result, ok := currentLine.Props["result"].(string)
			if !ok {
				break
			}
			id, ok := currentLine.Props["id"].(string)
			if !ok {
				break
			}
			fname, ok := currentLine.Props["function"].(string)
			if !ok {
				break
			}
			// doubao function calling model call
			if currentLine.Props["arguments"] != nil &&
				currentLine.Props["tool_calls_native"] != nil {

				args := ""
				arguments, ok := currentLine.Props["arguments"]
				if !ok {
					break
				}
				if args, ok = arguments.(string); !ok {
					args, err = jsoniter.MarshalToString(arguments)
					if err != nil {
						chatMessage.New().Error(err).Done().Write(c.Writer)
						break
					}
				}

				var asstMmsg chatMessage.Message
				asstMmsg.Role = "assistant"
				asstMmsg.Name = fname
				asstMmsg.Text = ""
				asstMmsg.ToolCalls = []chatMessage.FunctionCall{
					{
						Index: 0,
						ID:    id,
						Type:  "function",
						Function: chatMessage.FCAttributes{
							Name:      fname,
							Arguments: args,
						},
					},
				}
				asstMmsg.Hidden = true
				messages = append(messages, asstMmsg)
				var msg chatMessage.Message
				msg.Role = "tool"
				msg.ToolCallId = id
				msg.Text = result
				msg.Hidden = true
				messages = append(messages, msg)
			} else {
				// deepseek like call
				var msg chatMessage.Message

				msg.Role = "assistant"
				msg.Text = contents.JSON()
				// msg.Hidden = true 不需要隐藏，作为历史记录给用户参考，并不会再次发送给AI

				messages = append(messages, msg)
				msg.Role = "user"
				msg.Text = "function call [" + id + "] result :" + result + "\""
				msg.Hidden = true //作为中间结果，发送给AI后，不需要显示给用户
				messages = append(messages, msg)
			}
			contents = chatMessage.NewContents()
			err := ast.streamChat(c, ctx, messages, options, clientBreak, done, contents, true, callback...)
			if err != nil {
				chatMessage.New().Error(err).Done().Write(c.Writer)
				break
			}
			count++

			if count > 5 {
				contents = chatMessage.NewContents()
				contents.AppendText([]byte("Too many function calls"))
				err = fmt.Errorf("too many function calls")
				chatMessage.New().Error(err).Done().Write(c.Writer)
				break
			}
		}
		done <- true
	}()

	// Wait for completion or client disconnect
	select {
	case <-done:
		return nil
	case <-c.Writer.CloseNotify():
		clientBreak <- true
		return nil
	}
}

// streamChat handles the streaming chat interaction
func (ast *Assistant) streamChat(
	c *gin.Context,
	ctx chatctx.Context,
	messages []chatMessage.Message,
	options map[string]interface{},
	clientBreak chan bool,
	done chan bool,
	contents *chatMessage.Contents,
	recall bool,
	callback ...interface{},
) error {

	var cb interface{}
	if len(callback) > 0 {
		cb = callback[0]
	}

	errorRaw := ""
	isFirst := true
	isFirstThink := true
	isThinking := false

	toolsCount := 0
	currentMessageID := ""
	isRecall := recall
	err := ast.Chat(c.Request.Context(), messages, options, func(data []byte) int {
		select {
		case <-clientBreak:
			return 0 // break

		default:
			msg := chatMessage.NewOpenAI(data, isThinking)
			if msg == nil {
				return 1 // continue
			}

			if msg.Pending {
				errorRaw += msg.Text
				return 1 // continue
			}

			// Retry mode
			msg.Retry = ctx.Retry   // Retry mode
			msg.Silent = ctx.Silent // Silent mode

			// Handle error
			if msg.Type == "error" {
				value := msg.String()
				res, hookErr := ast.HookFail(c, ctx, messages, fmt.Errorf("%s", value), contents)
				if hookErr == nil && res != nil && (res.Output != "" || res.Error != "") {
					value = res.Output
					if res.Error != "" {
						value = res.Error
					}
				}
				newMsg := chatMessage.New().Error(value).Done()
				newMsg.Retry = ctx.Retry
				newMsg.Silent = ctx.Silent
				newMsg.Callback(cb).Write(c.Writer)
				return 0 // break
			}

			// for api reasoning_content response
			if msg.Type == "think" {
				if isFirstThink {
					msg.Text = "<think>\n" + msg.Text // add the think begin tag
					isFirstThink = false
					isThinking = true
				}
			}

			// for api reasoning_content response
			if isThinking && msg.Type != "think" {
				// add the think close tag
				end := chatMessage.New().Map(map[string]interface{}{"text": "\n</think>\n", "type": "think", "delta": true})
				end.ID = currentMessageID
				end.Retry = ctx.Retry
				end.Silent = ctx.Silent

				end.Callback(cb).Write(c.Writer)
				end.AppendTo(contents)
				contents.UpdateType("think", map[string]interface{}{"text": contents.Text()}, currentMessageID)
				isThinking = false

				// Clear the token and make a new line
				contents.NewText([]byte{}, currentMessageID)
				contents.ClearToken()
			}

			// for native tool_calls response, keep the first tool_calls_native message
			if msg.Type == "tool_calls_native" {

				if toolsCount > 1 {
					msg.Text = "" // clear the text
					msg.Type = "text"
					msg.IsNew = false
					return 1 // continue
				}

				if msg.IsBeginTool {

					if toolsCount == 1 {
						msg.IsNew = false
						msg.Text = "\n</tool>\n" // add the tool_calls close tag
					}

					if toolsCount == 0 {
						msg.Text = "\n<tool>\n" + msg.Text // add the tool_calls begin tag
					}

					toolsCount++

				}

				if msg.IsEndTool {
					msg.Text = msg.Text + "\n</tool>\n" // add the tool_calls close tag
				}
			}

			delta := msg.String()
			// Chunk the delta
			if delta != "" {

				msg.AppendTo(contents) // Append content and send message

				// Scan the tokens
				callback := func(token string, id string, begin bool, text string, tails string) {
					currentMessageID = id
					msg.ID = id
					msg.Type = token
					msg.Text = "" // clear the text
					if msg.Props == nil {
						msg.Props = map[string]interface{}{"text": text} // Update props
					} else {
						msg.Props["text"] = text
					}

					// End of the token clear the text
					if begin {
						return
					}

					// New message with the tails
					if tails != "" {
						newMsg, err := chatMessage.NewString(tails, id)
						if err != nil {
							return
						}
						messages = append(messages, *newMsg)
					}
				}
				contents.ScanTokens(currentMessageID, callback)

				// if isTool && msg.IsDone {
				// 	contents.ScanTokens(currentMessageID, callback)
				// 	isTool = false
				// }

				// Handle stream
				// The stream hook is not used, because there's no need to handle the stream output
				// if some thing need to be handled in future, we can use the stream hook again
				// ------------------------------------------------------------------------------
				// res, err := ast.HookStream(c, ctx, messages, msg, contents)
				// if err == nil && res != nil {

				// 	if res.Next != nil {
				// 		err = res.Next.Execute(c, ctx, contents)
				// 		if err != nil {
				// 			chatMessage.New().Error(err.Error()).Done().Write(c.Writer)
				// 		}

				// 		done <- true
				// 		return 0 // break
				// 	}

				// 	if res.Silent {
				// 		return 1 // continue
				// 	}
				// }
				// ------------------------------------------------------------------------------

				// Write the message to the stream
				msgType := msg.Type
				if msgType == "tool_calls_native" {
					msgType = "tool"
				}

				output := chatMessage.New().Map(map[string]interface{}{
					"text":  delta,
					"type":  msgType,
					"new":   isRecall,
					"done":  msg.IsDone && msg.Type != "tool",
					"delta": true,
				})
				isRecall = false

				output.Retry = ctx.Retry   // Retry mode
				output.Silent = ctx.Silent // Silent mode
				if isFirst {
					output.Assistant(ast.ID, ast.Name, ast.Avatar)
					isFirst = false
				}
				output.Callback(cb).Write(c.Writer)
			}

			// Complete the stream
			if msg.IsDone {

				// Send the last message to the client
				if delta != "" && msg.Type != "tool" {
					chatMessage.New().
						Map(map[string]interface{}{
							"assistant_id":     ast.ID,
							"assistant_name":   ast.Name,
							"assistant_avatar": ast.Avatar,
							"text":             delta,
							"type":             "text",
							"delta":            true,
							"done":             true,
							"retry":            ctx.Retry,
							"silent":           ctx.Silent,
						}).
						Callback(cb).
						Write(c.Writer)
				}

				// Remove the last empty data
				contents.RemoveLastEmpty()
				res, hookErr := ast.HookDone(c, ctx, messages, contents)

				// Some error occurred in the hook, return the error
				if hookErr != nil {
					chatMessage.New().Error(hookErr.Error()).Done().Callback(cb).Write(c.Writer)

					done <- true
					return 0 // break
				}
				ast.saveChatHistory(ctx, messages, contents)

				if len(res.Output) > 0 {
					if contents.Data[contents.Current].Type == "tool" {
						contents.Data[contents.Current].Props["result"] = string(res.Output[len(res.Output)-1].Bytes)
						return 0
					}
				}
				// If the hook is successful, execute the next action
				if res != nil && res.Next != nil {
					err := res.Next.Execute(c, ctx, contents, cb)
					if err != nil {
						chatMessage.New().Error(err.Error()).Done().Callback(cb).Write(c.Writer)
					}
					done <- true
					return 0 // break
				}

				// The default output
				output := chatMessage.New().Done()
				if res != nil && res.Output != nil {
					output = chatMessage.New().Map(map[string]interface{}{"text": res.Output, "done": true})
					output.Retry = ctx.Retry
					output.Silent = ctx.Silent
				}

				// has result
				if res != nil && res.Result != nil && cb != nil {
					output.Result = res.Result // Add the result to the output  message
				}

				output.Callback(cb).Write(c.Writer)
				done <- true
				return 0 // break
			}

			return 1 // continue
		}
	})

	// Handle error
	if err != nil {
		return err
	}

	// raw error
	if errorRaw != "" {
		msg, err := chatMessage.NewStringError(errorRaw)
		if err != nil {
			return fmt.Errorf("error: %s", err.Error())
		}
		msg.Retry = ctx.Retry
		msg.Silent = ctx.Silent
		msg.Done().Callback(cb).Write(c.Writer)
	}

	return nil
}

// saveChatHistory saves the chat history if storage is available
func (ast *Assistant) saveChatHistory(ctx chatctx.Context, messages []chatMessage.Message, contents *chatMessage.Contents) {
	if len(contents.Data) > 0 && ctx.Sid != "" && len(messages) > 0 {
		userMessage := messages[len(messages)-1]
		data := []map[string]interface{}{
			{
				"role":    "user",
				"content": userMessage.Content(),
				"name":    ctx.Sid,
			},
			{
				"role":             "assistant",
				"content":          contents.JSON(),
				"name":             ast.ID,
				"assistant_id":     ast.ID,
				"assistant_name":   ast.Name,
				"assistant_avatar": ast.Avatar,
			},
		}

		// if the user message is hidden, just save the assistant message
		if userMessage.Hidden {
			data = []map[string]interface{}{data[1]}
		}
		// if v, ok := contents.Data[contents.Current].Props["function"]; ok && v != "" {
		// 	data = []map[string]interface{}{data[0]}
		// }

		err := storage.SaveHistory(ctx.Sid, data, ctx.ChatID, ctx.Map())
		if err != nil {
			log.Error("save neo history with error:%s", err.Error())
		}
	}
}

func (ast *Assistant) withOptions(options map[string]interface{}) map[string]interface{} {
	if options == nil {
		options = map[string]interface{}{}
	}

	// Add Custom Options
	if ast.Options != nil {
		for key, value := range ast.Options {
			options[key] = value
		}
	}

	// Add tool_calls
	if ast.Tools != nil && ast.Tools.Tools != nil && len(ast.Tools.Tools) > 0 {
		if settings, has := connectorSettings[ast.Connector]; has && settings.Tools {
			options["tools"] = ast.Tools.Tools
			if options["tool_choice"] == nil {
				options["tool_choice"] = "auto"
			}
		}
	}

	return options
}

func (ast *Assistant) withPrompts(messages_history []chatMessage.Message) []chatMessage.Message {
	messages := make([]chatMessage.Message, 0)
	if ast.Prompts != nil {
		for _, prompt := range ast.Prompts {
			name := strings.ReplaceAll(ast.ID, ".", "_") // OpenAI only supports underscore in the name
			if prompt.Name != "" {
				name = prompt.Name
			}
			messages = append(messages, *chatMessage.New().Map(map[string]interface{}{"role": prompt.Role, "content": prompt.Content, "name": name}))
		}
	}

	// Add tool_calls
	if ast.Tools != nil && ast.Tools.Tools != nil && len(ast.Tools.Tools) > 0 {
		settings, has := connectorSettings[ast.Connector]
		if !has || !settings.Tools {
			raw, _ := jsoniter.MarshalToString(ast.Tools.Tools)

			examples := []string{}
			for _, tool := range ast.Tools.Tools {
				example := tool.Example()
				examples = append(examples, example)
			}

			examplesStr := ""
			if len(examples) > 0 {
				examplesStr = "Examples:\n" + strings.Join(examples, "\n\n")
			}

			prompts := []map[string]interface{}{
				{
					"role": "system",
					"name": "duplicate function call check",
					"content": "If the user reply the previous function call with result with same id,\n" +
						"don't make the duplicate function call for same function id\n",
				},
				{
					"role":    "system",
					"name":    "TOOL_CALLS_SCHEMA",
					"content": raw,
				},
				{
					"role": "system",
					"name": "TOOL_CALLS_SCHEMA",
					"content": "## Tool Calls Schema Definition\n" +
						"Each tool call is defined with:\n" +
						"  - type: always 'function'\n" +
						"  - function:\n" +
						"    - id: the unique id of each call\n" +
						"    - name: function name\n" +
						"    - description: function description\n" +
						"    - parameters: function parameters with type and validation rules\n",
				},
				{
					"role": "system",
					"name": "TOOL_CALLS",
					"content": "## Tool Response Format\n" +
						"1. Only use tool calls when a function matches your task exactly\n" +
						"2. Each tool call must be wrapped in <tool> and </tool> tags\n" +
						"3. Tool call must be a valid JSON with:\n" +
						"   {\"id\": \"unique id of call\",\"function\": \"function_name\", \"arguments\": {parameters}}\n" +
						"4. Return the function's result as your response\n" +
						"5. One tool call per response\n" +
						"6. Arguments must match parameter types, rules and description\n" +
						"7. Create unique IDs for each tool call if the call is new\n\n" +
						examplesStr,
				},
				{
					"role": "system",
					"name": "TOOL_CALLS",
					"content": "## Tool Usage Guidelines\n" +
						"1. Use functions defined in TOOL_CALLS_SCHEMA only when they match your needs\n" +
						"2. If no matching function exists, respond normally as a helpful assistant\n" +
						"3. When using tools, arguments must match the schema definition exactly\n" +
						"4. All parameter values must strictly adhere to the validation rules specified in properties\n" +
						"5. Never skip or ignore any validation requirements defined in the schema",
				},
			}

			// Add tool_calls developer prompts
			if ast.Tools.Prompts != nil && len(ast.Tools.Prompts) > 0 {
				for _, prompt := range ast.Tools.Prompts {
					messages = append(messages, *chatMessage.New().Map(map[string]interface{}{
						"role":    prompt.Role,
						"content": prompt.Content,
						"name":    prompt.Name,
					}))
				}
			}

			// Add the prompts
			for _, prompt := range prompts {
				messages = append(messages, *chatMessage.New().Map(prompt))
			}

		}
	}
	messages = append(messages, messages_history...)
	return messages
}

func (ast *Assistant) withHistory(ctx chatctx.Context, input interface{}) ([]chatMessage.Message, error) {

	var userMessage *chatMessage.Message = chatMessage.New()
	switch v := input.(type) {
	case string:
		userMessage.Map(map[string]interface{}{"role": "user", "content": v})
	case map[string]interface{}:
		userMessage.Map(v)
	case chatMessage.Message:
		userMessage = &v
	case *chatMessage.Message:
		userMessage = v
	default:
		return nil, fmt.Errorf("unknown input type: %T", input)
	}

	messages := []chatMessage.Message{}

	if storage != nil {
		history, err := storage.GetHistory(ctx.Sid, ctx.ChatID)
		if err != nil {
			return nil, err
		}

		// Add history messages
		for _, h := range history {
			msgs, err := chatMessage.NewHistory(h)
			if err != nil {
				return nil, err
			}
			messages = append(messages, msgs...)
		}
	}

	// Add system prompts
	messages = ast.withPrompts(messages)

	// Add user message
	messages = append(messages, *userMessage)
	return messages, nil
}

// Chat implements the chat functionality
func (ast *Assistant) Chat(ctx context.Context, messages []chatMessage.Message, option map[string]interface{}, cb func(data []byte) int) error {
	if ast.openai == nil {
		return fmt.Errorf("openai is not initialized")
	}

	requestMessages, err := ast.requestMessages(ctx, messages)
	if err != nil {
		return fmt.Errorf("request messages error: %s", err.Error())
	}

	_, ext := ast.openai.ChatCompletionsWith(ctx, requestMessages, option, cb)
	if ext != nil {
		return fmt.Errorf("openai chat completions with error: %s", ext.Message)
	}

	return nil
}

// formatMessages processes messages to ensure they meet the required standards:
// 1. Filters out duplicate messages with identical content, role, and name
// 2. Moves system messages to the beginning while preserving the order of other messages
// 3. Ensures the first non-system message is a user message (removes leading assistant messages)
// 4. Ensures the last message is a user message (removes trailing assistant messages)
// 5. Merges consecutive assistant messages from the same assistant
func formatMessages(messages []map[string]interface{}) []map[string]interface{} {
	// Filter out duplicate messages with identical content, role, and name
	filteredMessages := []map[string]interface{}{}
	seen := make(map[string]bool)

	for _, msg := range messages {
		// Create a unique key for each message based on role, content, and name
		role := msg["role"].(string)
		content := fmt.Sprintf("%v", msg["content"]) // Convert to string regardless of type

		// Get name if it exists
		name := ""
		if nameVal, exists := msg["name"]; exists {
			name = fmt.Sprintf("%v", nameVal)
		}

		// Create a unique key for this message
		key := fmt.Sprintf("%s:%s:%s", role, content, name)

		// If we haven't seen this message before, add it to filtered messages
		if !seen[key] {
			filteredMessages = append(filteredMessages, msg)
			seen[key] = true
		}
	}

	// Separate system messages while preserving the order of other messages
	systemMessages := []map[string]interface{}{}
	otherMessages := []map[string]interface{}{}

	for _, msg := range filteredMessages {
		if msg["role"].(string) == "system" {
			systemMessages = append(systemMessages, msg)
		} else {
			otherMessages = append(otherMessages, msg)
		}
	}

	// Ensure the first non-system message is a user message
	// If there are no user messages or the first message is not a user message, remove leading assistant messages
	validOtherMessages := []map[string]interface{}{}
	foundUserMessage := false

	for _, msg := range otherMessages {
		if msg["role"].(string) == "user" {
			foundUserMessage = true
			validOtherMessages = append(validOtherMessages, msg)
		} else if foundUserMessage {
			// Only keep assistant messages that come after a user message
			validOtherMessages = append(validOtherMessages, msg)
		}
		// Skip assistant messages that come before any user message
	}

	// If no valid messages remain, return just the system messages
	if len(validOtherMessages) == 0 {
		return systemMessages
	}

	// Ensure the last message is a user message
	// Remove any trailing assistant messages
	lastUserIndex := -1
	for i := len(validOtherMessages) - 1; i >= 0; i-- {
		if validOtherMessages[i]["role"].(string) == "user" {
			lastUserIndex = i
			break
		}
	}

	// If we found a user message, trim any assistant messages after it
	if lastUserIndex >= 0 && lastUserIndex < len(validOtherMessages)-1 {
		validOtherMessages = validOtherMessages[:lastUserIndex+1]
	}

	// If there are no user messages left after filtering, return just the system messages
	if len(validOtherMessages) == 0 {
		return systemMessages
	}

	// Combine system messages first, followed by other valid messages in their original order
	orderedMessages := append(systemMessages, validOtherMessages...)

	// Merge consecutive assistant messages
	mergedMessages := []map[string]interface{}{}
	var lastMessage map[string]interface{}

	for _, msg := range orderedMessages {
		// If this is the first message, just add it
		if lastMessage == nil {
			mergedMessages = append(mergedMessages, msg)
			lastMessage = msg
			continue
		}

		// If both current and last messages are from assistant, check if they can be merged
		if msg["role"].(string) == "assistant" && lastMessage["role"].(string) == "assistant" {
			// Get name information
			nameVal, hasName := msg["name"]

			// Prepare name prefix for the content
			namePrefix := ""
			if hasName {
				namePrefix = fmt.Sprintf("[%v]: ", nameVal)
			}

			// Merge the content, including name information if available
			lastContent := fmt.Sprintf("%v", lastMessage["content"])
			content := fmt.Sprintf("%v", msg["content"])

			// Add the name prefix to the content
			if namePrefix != "" {
				content = namePrefix + content
			}

			// Merge the messages
			lastMessage["content"] = lastContent + "\n" + content
			continue
		}

		// If we can't merge, add as a new message
		mergedMessages = append(mergedMessages, msg)
		lastMessage = msg
	}

	return mergedMessages
}

func (ast *Assistant) requestMessages(ctx context.Context, messages []chatMessage.Message) ([]map[string]interface{}, error) {
	newMessages := []map[string]interface{}{}
	length := len(messages)

	for index, message := range messages {
		// Ignore the tool, think, error
		if (message.Type == "tool" && len(message.ToolCalls) == 0) || message.Type == "think" || message.Type == "error" {
			continue
		}

		role := message.Role
		if role == "" {
			continue
			// return nil, fmt.Errorf("role must be string")
		}

		content := message.String()
		// if content == "" {
		// 	return nil, fmt.Errorf("content must be string")
		// }

		newMessage := map[string]interface{}{
			"role": role,
		}
		if role == "tool" {
			newMessage["tool_calls"] = message.ToolCalls
			newMessage["tool_call_id"] = message.ToolCallId
		} else {
			newMessage["content"] = content
		}

		// Keep the name for user messages
		if name := message.Name; name != "" {
			if role != "system" {
				newMessage["name"] = stringHash(name)
			} else {
				newMessage["name"] = name
			}
		}
	
		// Special handling for user messages with JSON content last message
		if role == "user" && index == length-1 {
			content = strings.TrimSpace(content)
			msg, err := chatMessage.NewString(content)
			if err != nil {
				return nil, fmt.Errorf("new string error: %s", err.Error())
			}

			newMessage["content"] = msg.Text
			if message.Attachments != nil {
				contents, err := ast.withAttachments(ctx, &message)
				if err != nil {
					return nil, fmt.Errorf("with attachments error: %s", err.Error())
				}

				// if current assistant is vision capable, add the contents directly
				if ast.vision {
					newMessage["content"] = contents
					continue
				}

				// If current assistant is not vision capable, add the description of the image
				if contents != nil {
					for _, content := range contents {
						newMessages = append(newMessages, content)
					}
				}
			}
		}

		newMessages = append(newMessages, newMessage)
	}
<<<<<<< HEAD
	newMessages = MergeMessages(newMessages)
=======

	// Process messages to standardize format, filter duplicates, and merge consecutive assistant messages
	processedMessages := formatMessages(newMessages)

>>>>>>> 125876d5
	// For debug environment, print the request messages
	if os.Getenv("YAO_AGENT_PRINT_REQUEST_MESSAGES") == "true" {
		for _, message := range processedMessages {
			raw, _ := jsoniter.MarshalToString(message)
			log.Trace("[Request Message] %s", raw)
		}
	}

	return processedMessages, nil
}

// MergeMessages merges adjacent messages with the same role and moves system messages to the front
func MergeMessages(messages []map[string]interface{}) []map[string]interface{} {
	if len(messages) == 0 {
		return messages
	}

	// Separate system messages and non-system messages
	systemMsgs := []map[string]interface{}{}
	otherMsgs := []map[string]interface{}{}

	for _, msg := range messages {
		if msg["role"] == "system" {
			systemMsgs = append(systemMsgs, msg)
		} else {
			otherMsgs = append(otherMsgs, msg)
		}
	}

	// Merge adjacent messages in the non-system messages
	merged := []map[string]interface{}{}
	if len(otherMsgs) > 0 {
		merged = append(merged, otherMsgs[0])
		for i := 1; i < len(otherMsgs); i++ {
			last := merged[len(merged)-1]
			current := otherMsgs[i]

			if last["role"] == current["role"] {
				// Merge content of messages with same role
				last["content"] = fmt.Sprintf("%v\n%v", last["content"], current["content"])
			} else {
				merged = append(merged, current)
			}
		}
	}

	// Combine system messages and other messages
	result := make([]map[string]interface{}, 0, len(systemMsgs)+len(merged))
	result = append(result, systemMsgs...)
	result = append(result, merged...)

	return result
}

func (ast *Assistant) withAttachments(ctx context.Context, msg *chatMessage.Message) ([]map[string]interface{}, error) {
	contents := []map[string]interface{}{{"type": "text", "text": msg.Text}}
	if !ast.vision {
		contents = []map[string]interface{}{{"role": "user", "content": msg.Text}}
	}

	images := []string{}
	for _, attachment := range msg.Attachments {
		if strings.HasPrefix(attachment.ContentType, "image/") {
			if ast.vision {
				images = append(images, attachment.URL)
				continue
			}

			// If the current assistant is not vision capable, add the description of the image
			raw, err := jsoniter.MarshalToString(attachment)
			if err != nil {
				return nil, fmt.Errorf("marshal attachment error: %s", err.Error())
			}
			contents = append(contents, map[string]interface{}{
				"role":    "system",
				"content": raw,
			})
		}
	}

	if len(images) == 0 {
		return contents, nil
	}

	// If the current assistant is vision capable, add the image to the contents directly
	if ast.vision {
		for _, url := range images {

			// If the image is already a URL, add it directly
			if strings.HasPrefix(url, "http") {
				contents = append(contents, map[string]interface{}{
					"type": "image_url",
					"image_url": map[string]string{
						"url": url,
					},
				})
				continue
			}

			// Read base64
			bytes64, err := ast.ReadBase64(ctx, url)
			if err != nil {
				return nil, fmt.Errorf("read base64 error: %s", err.Error())
			}
			contents = append(contents, map[string]interface{}{
				"type": "image_url",
				"image_url": map[string]string{
					"url": fmt.Sprintf("data:image/jpeg;base64,%s", bytes64),
				},
			})
		}
		return contents, nil
	}

	// If the current assistant is not vision capable, add the description of the image

	return contents, nil
}

// ReadBase64 implements base64 file reading functionality
func (ast *Assistant) ReadBase64(ctx context.Context, fileID string) (string, error) {
	data, err := fs.Get("data")
	if err != nil {
		return "", fmt.Errorf("get filesystem error: %s", err.Error())
	}

	exists, err := data.Exists(fileID)
	if err != nil {
		return "", fmt.Errorf("check file error: %s", err.Error())
	}
	if !exists {
		return "", fmt.Errorf("file %s not found", fileID)
	}

	content, err := data.ReadFile(fileID)
	if err != nil {
		return "", fmt.Errorf("read file error: %s", err.Error())
	}

	return base64.StdEncoding.EncodeToString(content), nil
}<|MERGE_RESOLUTION|>--- conflicted
+++ resolved
@@ -1133,14 +1133,11 @@
 
 		newMessages = append(newMessages, newMessage)
 	}
-<<<<<<< HEAD
 	newMessages = MergeMessages(newMessages)
-=======
 
 	// Process messages to standardize format, filter duplicates, and merge consecutive assistant messages
 	processedMessages := formatMessages(newMessages)
 
->>>>>>> 125876d5
 	// For debug environment, print the request messages
 	if os.Getenv("YAO_AGENT_PRINT_REQUEST_MESSAGES") == "true" {
 		for _, message := range processedMessages {
