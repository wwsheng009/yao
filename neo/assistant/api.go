package assistant

import (
	"context"
	"encoding/base64"
	"fmt"
	"strings"

	"github.com/gin-gonic/gin"
	jsoniter "github.com/json-iterator/go"
	"github.com/yaoapp/gou/fs"
	"github.com/yaoapp/gou/process"
	chatctx "github.com/yaoapp/yao/neo/context"
	"github.com/yaoapp/yao/neo/message"
	chatMessage "github.com/yaoapp/yao/neo/message"
)

// Get get the assistant by id
func Get(id string) (*Assistant, error) {
	return LoadStore(id)
}

// GetByConnector get the assistant by connector
func GetByConnector(connector string, name string) (*Assistant, error) {
	id := "connector:" + connector

	assistant, exists := loaded.Get(id)
	if exists {
		return assistant, nil
	}

	data := map[string]interface{}{
		"assistant_id": id,
		"connector":    connector,
		"description":  "Default assistant for " + connector,
		"name":         name,
		"type":         "assistant",
	}

	assistant, err := loadMap(data)
	if err != nil {
		return nil, err
	}
	loaded.Put(assistant)
	return assistant, nil
}

// Execute implements the execute functionality
func (ast *Assistant) Execute(c *gin.Context, ctx chatctx.Context, input string, options map[string]interface{}) error {
	messages, err := ast.withHistory(ctx, input)
	if err != nil {
		return err
	}

	options = ast.withOptions(options)

	// Run init hook
	res, err := ast.HookInit(c, ctx, messages, options)
	if err != nil {
		return err
	}
	refAst := &ast
	// Switch to the new assistant if necessary
	if res != nil && res.AssistantID != ctx.AssistantID {
		newAst, err := Get(res.AssistantID)
		if err != nil {
			return err
		}
		// *ast = *newAst
		refAst = &newAst
	}

	// Handle next action
	if res != nil && res.Next != nil {
		return res.Next.Execute(c, ctx)
	}

	// Update options if provided
	if res != nil && res.Options != nil {
		options = res.Options
	}

	// messages
	if res != nil && res.Input != nil {
		messages = res.Input
	}

	// Only proceed with chat stream if no specific next action was handled
	return (*refAst).handleChatStream(c, ctx, messages, options)
}

// Execute the next action
func (next *NextAction) Execute(c *gin.Context, ctx chatctx.Context) error {
	switch next.Action {

	case "process":
		if next.Payload == nil {
			return fmt.Errorf("payload is required")
		}

		name, ok := next.Payload["name"].(string)
		if !ok {
			return fmt.Errorf("process name should be string")
		}

		args := []interface{}{}
		if v, ok := next.Payload["args"].([]interface{}); ok {
			args = v
		}

		// Add context and writer to args
		args = append(args, ctx, c.Writer)
		p, err := process.Of(name, args...)
		if err != nil {
			return fmt.Errorf("get process error: %s", err.Error())
		}

		err = p.Execute()
		if err != nil {
			return fmt.Errorf("execute process error: %s", err.Error())
		}
		defer p.Release()

		return nil

	case "assistant":
		if next.Payload == nil {
			return fmt.Errorf("payload is required")
		}

		// Get assistant id
		id, ok := next.Payload["assistant_id"].(string)
		if !ok {
			return fmt.Errorf("assistant id should be string")
		}

		// Get assistant
		assistant, err := Get(id)
		if err != nil {
			return fmt.Errorf("get assistant error: %s", err.Error())
		}

		// Input
		input, ok := next.Payload["input"].(string)
		if !ok {
			return fmt.Errorf("input should be string")
		}

		// Options
		options := map[string]interface{}{}
		if v, ok := next.Payload["options"].(map[string]interface{}); ok {
			options = v
		}
		return assistant.Execute(c, ctx, input, options)

	case "exit":
		return nil

	default:
		return fmt.Errorf("unknown action: %s", next.Action)
	}
}

// handleChatStream manages the streaming chat interaction with the AI
func (ast *Assistant) handleChatStream(c *gin.Context, ctx chatctx.Context, messages []chatMessage.Message, options map[string]interface{}) error {
	clientBreak := make(chan bool, 1)
	done := make(chan bool, 1)
	content := chatMessage.NewContent("text")

	// Chat with AI in background
	go func() {
		err := ast.streamChat(c, ctx, messages, options, clientBreak, done, content)
		if err != nil {
			chatMessage.New().Error(err).Done().Write(c.Writer)
		}
		count:=0
		for {
			if content.Type == "function" {
				count++
				var asstMmsg message.Message
				asstMmsg.Role = "assistant"
				asstMmsg.Name = content.Name
				asstMmsg.Text = ""
				asstMmsg.ToolCalls = []message.FunctionCall{
					{
						Index: 0,
						ID:    content.ID,
						Type:  "function",
						Function: message.FCAttributes{
							Name:      content.Name,
							Arguments: string(content.Bytes),
						},
					},
				}
				messages = append(messages, asstMmsg)
				var msg message.Message
				msg.Role = "tool"
				msg.ToolCallId = content.ID
				// msg.Name = content.Name
				msg.Text = content.FunctionResult

				messages = append(messages, msg)
				content = message.NewContent("text")
				err := ast.streamChat(c, ctx, messages, options, clientBreak, done, content)
				if err != nil {
					chatMessage.New().Error(err).Done().Write(c.Writer)
				}
				//delete last two line of messages
				messages = messages[:len(messages)-2]
			} else {
				break
			}
			if count > 5 {
				err = fmt.Errorf("too many function calls")
				chatMessage.New().Error(err).Done().Write(c.Writer)
				break
			}
		}

		ast.saveChatHistory(ctx, messages, content)
		done <- true
	}()

	// Wait for completion or client disconnect
	select {
	case <-done:
		return nil
	case <-c.Writer.CloseNotify():
		clientBreak <- true
		return nil
	}
}

// streamChat handles the streaming chat interaction
func (ast *Assistant) streamChat(
	c *gin.Context,
	ctx chatctx.Context,
	messages []chatMessage.Message,
	options map[string]interface{},
	clientBreak chan bool,
	done chan bool,
	content *chatMessage.Content) error {

	return ast.Chat(c.Request.Context(), messages, options, func(data []byte) int {
		select {
		case <-clientBreak:
			return 0 // break

		default:
			msg := chatMessage.NewOpenAI(data)
			if msg == nil {
				return 1 // continue
			}

			// Handle error
			if msg.Type == "error" {
				value := msg.String()
				res, hookErr := ast.HookFail(c, ctx, messages, content.String(), fmt.Errorf("%s", value))
				if hookErr == nil && res != nil && (res.Output != "" || res.Error != "") {
					value = res.Output
					if res.Error != "" {
						value = res.Error
					}
				}
				chatMessage.New().Error(value).Done().Write(c.Writer)
				return 0 // break
			}

			// Handle tool call
			if msg.Type == "tool_calls" {
				content.SetType("function") // Set type to function
				// Set id
				if id, ok := msg.Props["id"].(string); ok && id != "" {
					if content.ID == "" {
						content.Bytes = []byte("")
					}
					content.SetID(id)
				}

				// Set name
				if name, ok := msg.Props["name"].(string); ok && name != "" {
					content.SetName(name)
				}
			}

			// Append content and send message
			value := msg.String()
			content.Append(value)
			if value != "" {
				// Handle stream
				res, err := ast.HookStream(c, ctx, messages, content.String(), content.Type == "function")
				if err == nil && res != nil {
					if res.Output != "" {
						value = res.Output
					}

					if res.Next != nil {
						err = res.Next.Execute(c, ctx)
						if err != nil {
							chatMessage.New().Error(err.Error()).Done().Write(c.Writer)
						}

						done <- true
						return 0 // break
					}

					if res.Silent {
						return 1 // continue
					}
				}
				if msg.Type != "tool_calls" {
					chatMessage.New().
					Map(map[string]interface{}{
						"assistant_id":     ast.ID,
						"assistant_name":   ast.Name,
						"assistant_avatar": ast.Avatar,
						"text":             value,
						"done":             msg.IsDone,
					}).
					Write(c.Writer)
				}
			}

			// Complete the stream
			if msg.IsDone {
				if value == "" {
					msg.Write(c.Writer)
				}

				// Call HookDone
				content.SetStatus(chatMessage.ContentStatusDone)
				res, hookErr := ast.HookDone(c, ctx, messages, content.String(), content.Type == "function")
				if hookErr == nil && res != nil {
					if res.Output != "" {
						if content.Type == "function" {
							content.FunctionResult = res.Output
							return 0 // break
						}
						chatMessage.New().
							Map(map[string]interface{}{
								"text": res.Output,
								"done": true,
							}).
							Write(c.Writer)
					}

					if res.Next != nil {
						err := res.Next.Execute(c, ctx)
						if err != nil {
							chatMessage.New().Error(err.Error()).Done().Write(c.Writer)
						}
						done <- true
						return 0 // break
					}

				}
				if hookErr != nil {
					chatMessage.New().
<<<<<<< HEAD
					Map(map[string]interface{}{
						"text": hookErr.Error(),
						"done": true,
					}).
					Write(c.Writer)

=======
						Map(map[string]interface{}{
							"assistant_id":     ast.ID,
							"assistant_name":   ast.Name,
							"assistant_avatar": ast.Avatar,
							"text":             value,
							"done":             true,
						}).
						Write(c.Writer)
>>>>>>> 2726753f
				}
				chatMessage.New().
					Map(map[string]interface{}{
						"text": value,
						"done": true,
					}).
					Write(c.Writer)

				done <- true
				return 0 // break
			}

			return 1 // continue
		}
	})
}

// saveChatHistory saves the chat history if storage is available
func (ast *Assistant) saveChatHistory(ctx chatctx.Context, messages []chatMessage.Message, content *chatMessage.Content) {
	if len(content.Bytes) > 0 && ctx.Sid != "" && len(messages) > 0 {
		userMessage := messages[len(messages)-1]
		data := []map[string]interface{}{
			{
				"role":    "user",
				"content": userMessage.Content(),
				"name":    ctx.Sid,
			},
			{
				"role":             "assistant",
				"content":          content.String(),
				"name":             ctx.Sid,
				"assistant_id":     ast.ID,
				"assistant_name":   ast.Name,
				"assistant_avatar": ast.Avatar,
			},
		}

		// Add mentions
		if userMessage.Mentions != nil {
			data[0]["mentions"] = userMessage.Mentions
		}

		storage.SaveHistory(ctx.Sid, data, ctx.ChatID, ctx.Map())
	}
}

func (ast *Assistant) withOptions(options map[string]interface{}) map[string]interface{} {
	if options == nil {
		options = map[string]interface{}{}
	}

	if ast.Options != nil {
		for key, value := range ast.Options {
			options[key] = value
		}
	}

	// Add functions
	if ast.Functions != nil {
		options["tools"] = ast.Functions
		if options["tool_choice"] == nil {
			options["tool_choice"] = "auto"
		}
	}

	return options
}

func (ast *Assistant) withPrompts(messages []chatMessage.Message) []chatMessage.Message {
	if ast.Prompts != nil {
		for _, prompt := range ast.Prompts {
			name := ast.Name
			if prompt.Name != "" {
				name = prompt.Name
			}
			messages = append(messages, *chatMessage.New().Map(map[string]interface{}{"role": prompt.Role, "content": prompt.Content, "name": name}))
		}
	}
	return messages
}

func (ast *Assistant) withHistory(ctx chatctx.Context, input string) ([]chatMessage.Message, error) {
	messages := []chatMessage.Message{}
	messages = ast.withPrompts(messages)
	if storage != nil {
		history, err := storage.GetHistory(ctx.Sid, ctx.ChatID)
		if err != nil {
			return nil, err
		}

		// Add history messages
		for _, h := range history {
			messages = append(messages, *chatMessage.New().Map(h))
		}
	}

	// Add user message
	messages = append(messages, *chatMessage.New().Map(map[string]interface{}{"role": "user", "content": input, "name": ctx.Sid}))
	return messages, nil
}

// Chat implements the chat functionality
func (ast *Assistant) Chat(ctx context.Context, messages []chatMessage.Message, option map[string]interface{}, cb func(data []byte) int) error {
	if ast.openai == nil {
		return fmt.Errorf("openai is not initialized")
	}

	requestMessages, err := ast.requestMessages(ctx, messages)
	if err != nil {
		return fmt.Errorf("request messages error: %s", err.Error())
	}

	_, ext := ast.openai.ChatCompletionsWith(ctx, requestMessages, option, cb)
	if ext != nil {
		return fmt.Errorf("openai chat completions with error: %s", ext.Message)
	}

	return nil
}

func (ast *Assistant) requestMessages(ctx context.Context, messages []chatMessage.Message) ([]map[string]interface{}, error) {
	newMessages := []map[string]interface{}{}
	length := len(messages)

	for index, message := range messages {
		role := message.Role
		if role == "" {
			continue
			// return nil, fmt.Errorf("role must be string")
		}

		content := message.Text

		newMessage := map[string]interface{}{
			"role": role,
		}
		if len(message.ToolCalls) == 0 {
			if content != "" {
				newMessage["content"] = content
			} else {
				continue
			}
		}else{
			newMessage["tool_calls"] = message.ToolCalls
		}

		if name := message.Name; name != "" {
			newMessage["name"] = name
		}
		if role == "tool" {
			newMessage["tool_call_id"] = message.ToolCallId
		}
		

		// Special handling for user messages with JSON content last message
		if role == "user" && index == length-1 {
			content = strings.TrimSpace(content)
			msg, err := chatMessage.NewString(content)
			if err != nil {
				return nil, fmt.Errorf("new string error: %s", err.Error())
			}

			newMessage["content"] = msg.Text
			if message.Attachments != nil {
				contents, err := ast.withAttachments(ctx, &message)
				if err != nil {
					return nil, fmt.Errorf("with attachments error: %s", err.Error())
				}

				// if current assistant is vision capable, add the contents directly
				if ast.vision {
					newMessage["content"] = contents
					continue
				}

				// If current assistant is not vision capable, add the description of the image
				if contents != nil {
					for _, content := range contents {
						newMessages = append(newMessages, content)
					}
				}
			}
		}

		newMessages = append(newMessages, newMessage)
	}
	return newMessages, nil
}

func (ast *Assistant) withAttachments(ctx context.Context, msg *chatMessage.Message) ([]map[string]interface{}, error) {
	contents := []map[string]interface{}{{"type": "text", "text": msg.Text}}
	if !ast.vision {
		contents = []map[string]interface{}{{"role": "user", "content": msg.Text}}
	}

	images := []string{}
	for _, attachment := range msg.Attachments {
		if strings.HasPrefix(attachment.ContentType, "image/") {
			if ast.vision {
				images = append(images, attachment.URL)
				continue
			}

			// If the current assistant is not vision capable, add the description of the image
			raw, err := jsoniter.MarshalToString(attachment)
			if err != nil {
				return nil, fmt.Errorf("marshal attachment error: %s", err.Error())
			}
			contents = append(contents, map[string]interface{}{
				"role":    "system",
				"content": raw,
			})
		}
	}

	if len(images) == 0 {
		return contents, nil
	}

	// If the current assistant is vision capable, add the image to the contents directly
	if ast.vision {
		for _, url := range images {

			// If the image is already a URL, add it directly
			if strings.HasPrefix(url, "http") {
				contents = append(contents, map[string]interface{}{
					"type": "image_url",
					"image_url": map[string]string{
						"url": url,
					},
				})
				continue
			}

			// Read base64
			bytes64, err := ast.ReadBase64(ctx, url)
			if err != nil {
				return nil, fmt.Errorf("read base64 error: %s", err.Error())
			}
			contents = append(contents, map[string]interface{}{
				"type": "image_url",
				"image_url": map[string]string{
					"url": fmt.Sprintf("data:image/jpeg;base64,%s", bytes64),
				},
			})
		}
		return contents, nil
	}

	// If the current assistant is not vision capable, add the description of the image

	return contents, nil
}

// ReadBase64 implements base64 file reading functionality
func (ast *Assistant) ReadBase64(ctx context.Context, fileID string) (string, error) {
	data, err := fs.Get("data")
	if err != nil {
		return "", fmt.Errorf("get filesystem error: %s", err.Error())
	}

	exists, err := data.Exists(fileID)
	if err != nil {
		return "", fmt.Errorf("check file error: %s", err.Error())
	}
	if !exists {
		return "", fmt.Errorf("file %s not found", fileID)
	}

	content, err := data.ReadFile(fileID)
	if err != nil {
		return "", fmt.Errorf("read file error: %s", err.Error())
	}

	return base64.StdEncoding.EncodeToString(content), nil
}<|MERGE_RESOLUTION|>--- conflicted
+++ resolved
@@ -173,7 +173,7 @@
 		if err != nil {
 			chatMessage.New().Error(err).Done().Write(c.Writer)
 		}
-		count:=0
+		count := 0
 		for {
 			if content.Type == "function" {
 				count++
@@ -310,14 +310,14 @@
 				}
 				if msg.Type != "tool_calls" {
 					chatMessage.New().
-					Map(map[string]interface{}{
-						"assistant_id":     ast.ID,
-						"assistant_name":   ast.Name,
-						"assistant_avatar": ast.Avatar,
-						"text":             value,
-						"done":             msg.IsDone,
-					}).
-					Write(c.Writer)
+						Map(map[string]interface{}{
+							"assistant_id":     ast.ID,
+							"assistant_name":   ast.Name,
+							"assistant_avatar": ast.Avatar,
+							"text":             value,
+							"done":             msg.IsDone,
+						}).
+						Write(c.Writer)
 				}
 			}
 
@@ -338,6 +338,9 @@
 						}
 						chatMessage.New().
 							Map(map[string]interface{}{
+								"assistant_id":     ast.ID,
+								"assistant_name":   ast.Name,
+								"assistant_avatar": ast.Avatar,
 								"text": res.Output,
 								"done": true,
 							}).
@@ -353,17 +356,18 @@
 						return 0 // break
 					}
 
-				}
-				if hookErr != nil {
+				} else if hookErr != nil {
 					chatMessage.New().
-<<<<<<< HEAD
-					Map(map[string]interface{}{
-						"text": hookErr.Error(),
-						"done": true,
-					}).
-					Write(c.Writer)
-
-=======
+						Map(map[string]interface{}{
+							"assistant_id":     ast.ID,
+							"assistant_name":   ast.Name,
+							"assistant_avatar": ast.Avatar,
+							"text": hookErr.Error(),
+							"done": true,
+						}).
+						Write(c.Writer)
+				} else if value != "" {
+					chatMessage.New().
 						Map(map[string]interface{}{
 							"assistant_id":     ast.ID,
 							"assistant_name":   ast.Name,
@@ -372,14 +376,7 @@
 							"done":             true,
 						}).
 						Write(c.Writer)
->>>>>>> 2726753f
-				}
-				chatMessage.New().
-					Map(map[string]interface{}{
-						"text": value,
-						"done": true,
-					}).
-					Write(c.Writer)
+				}
 
 				done <- true
 				return 0 // break
@@ -515,7 +512,7 @@
 			} else {
 				continue
 			}
-		}else{
+		} else {
 			newMessage["tool_calls"] = message.ToolCalls
 		}
 
@@ -525,7 +522,6 @@
 		if role == "tool" {
 			newMessage["tool_call_id"] = message.ToolCallId
 		}
-		
 
 		// Special handling for user messages with JSON content last message
 		if role == "user" && index == length-1 {
