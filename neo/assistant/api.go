package assistant

import (
	"context"
	"encoding/base64"
	"fmt"
	"strings"

	"github.com/gin-gonic/gin"
	jsoniter "github.com/json-iterator/go"
	"github.com/yaoapp/gou/fs"
	"github.com/yaoapp/gou/process"
	"github.com/yaoapp/kun/log"
	chatctx "github.com/yaoapp/yao/neo/context"
	chatMessage "github.com/yaoapp/yao/neo/message"
)

// Get get the assistant by id
func Get(id string) (*Assistant, error) {
	return LoadStore(id)
}

// GetByConnector get the assistant by connector
func GetByConnector(connector string, name string) (*Assistant, error) {
	id := "connector:" + connector

	assistant, exists := loaded.Get(id)
	if exists {
		return assistant, nil
	}

	data := map[string]interface{}{
		"assistant_id": id,
		"connector":    connector,
		"description":  "Default assistant for " + connector,
		"name":         name,
		"type":         "assistant",
	}

	assistant, err := loadMap(data)
	if err != nil {
		return nil, err
	}
	loaded.Put(assistant)
	return assistant, nil
}

// Execute implements the execute functionality
func (ast *Assistant) Execute(c *gin.Context, ctx chatctx.Context, input string, options map[string]interface{}) error {
	contents := chatMessage.NewContents()
	return ast.execute(c, ctx, input, options, contents)
}

// Execute implements the execute functionality
func (ast *Assistant) execute(c *gin.Context, ctx chatctx.Context, input string, options map[string]interface{}, contents *chatMessage.Contents) error {

	messages, err := ast.withHistory(ctx, input)
	if err != nil {
		return err
	}

	if contents == nil {
		contents = chatMessage.NewContents()
	}
	options = ast.withOptions(options)

	// Add RAG and Version support
	ctx.RAG = rag != nil
	ctx.Version = ast.vision

	// Run init hook
	res, err := ast.HookInit(c, ctx, messages, options, contents)
	if err != nil {
		chatMessage.New().
			Assistant(ast.ID, ast.Name, ast.Avatar).
			Error(err).
			Done().
			Write(c.Writer)
		return err
	}
	refAst := &ast
	// Switch to the new assistant if necessary
	if res != nil && res.AssistantID != ctx.AssistantID {
		newAst, err := Get(res.AssistantID)
		if err != nil {
			chatMessage.New().
				Assistant(ast.ID, ast.Name, ast.Avatar).
				Error(err).
				Done().
				Write(c.Writer)
			return err
		}
		// *ast = *newAst
		refAst = &newAst
	}

	// Handle next action
	if res != nil && res.Next != nil {
		return res.Next.Execute(c, ctx, contents)
	}

	// Update options if provided
	if res != nil && res.Options != nil {
		options = res.Options
	}

	// messages
	if res != nil && res.Input != nil {
		messages = res.Input
	}

	// Only proceed with chat stream if no specific next action was handled
	return (*refAst).handleChatStream(c, ctx, messages, options, contents)
}

// Execute the next action
func (next *NextAction) Execute(c *gin.Context, ctx chatctx.Context, contents *chatMessage.Contents) error {
	switch next.Action {

	case "process":
		if next.Payload == nil {
			return fmt.Errorf("payload is required")
		}

		name, ok := next.Payload["name"].(string)
		if !ok {
			return fmt.Errorf("process name should be string")
		}

		args := []interface{}{}
		if v, ok := next.Payload["args"].([]interface{}); ok {
			args = v
		}

		// Add context and writer to args
		args = append(args, ctx, c.Writer)
		p, err := process.Of(name, args...)
		if err != nil {
			return fmt.Errorf("get process error: %s", err.Error())
		}

		err = p.Execute()
		if err != nil {
			return fmt.Errorf("execute process error: %s", err.Error())
		}
		defer p.Release()

		return nil

	case "assistant":
		if next.Payload == nil {
			return fmt.Errorf("payload is required")
		}

		// Get assistant id
		id, ok := next.Payload["assistant_id"].(string)
		if !ok {
			return fmt.Errorf("assistant id should be string")
		}

		// Get assistant
		assistant, err := Get(id)
		if err != nil {
			return fmt.Errorf("get assistant error: %s", err.Error())
		}

		// Input
		input, ok := next.Payload["input"].(string)
		if !ok {
			return fmt.Errorf("input should be string")
		}

		// Options
		options := map[string]interface{}{}
		if v, ok := next.Payload["options"].(map[string]interface{}); ok {
			options = v
		}
		return assistant.execute(c, ctx, input, options, contents)

	case "exit":
		return nil

	default:
		return fmt.Errorf("unknown action: %s", next.Action)
	}
}

// GetPlaceholder returns the placeholder of the assistant
func (ast *Assistant) GetPlaceholder() *Placeholder {
	return ast.Placeholder
}

// Call implements the call functionality
func (ast *Assistant) Call(c *gin.Context, payload APIPayload) (interface{}, error) {
	scriptCtx, err := ast.Script.NewContext(payload.Sid, nil)
	if err != nil {
		return nil, err
	}
	defer scriptCtx.Close()
	ctx := c.Request.Context()

	method := fmt.Sprintf("%sAPI", payload.Name)

	// Check if the method exists
	if !scriptCtx.Global().Has(method) {
		return nil, fmt.Errorf(HookErrorMethodNotFound)
	}

	return scriptCtx.CallWith(ctx, method, payload.Payload)
}

// handleChatStream manages the streaming chat interaction with the AI
func (ast *Assistant) handleChatStream(c *gin.Context, ctx chatctx.Context, messages []chatMessage.Message, options map[string]interface{}, contents *chatMessage.Contents) error {
	clientBreak := make(chan bool, 1)
	done := make(chan bool, 1)

	// Chat with AI in background
	go func() {
		err := ast.streamChat(c, ctx, messages, options, clientBreak, done, contents)
		if err != nil {
			chatMessage.New().Error(err).Done().Write(c.Writer)
		}
		count := 0
		for {
			if len(contents.Data) > 0 && contents.Data[contents.Current].Function != "" {
				count++
				var asstMmsg chatMessage.Message
				asstMmsg.Role = "assistant"
				asstMmsg.Name = contents.Data[contents.Current].Function
				asstMmsg.Text = ""
				asstMmsg.ToolCalls = []chatMessage.FunctionCall{
					{
						Index: 0,
						ID:    contents.Data[contents.Current].ID,
						Type:  "function",
						Function: chatMessage.FCAttributes{
							Name:      contents.Data[contents.Current].Function,
							Arguments: string(contents.Data[contents.Current].Bytes),
						},
					},
				}
				messages = append(messages, asstMmsg)
				var msg chatMessage.Message
				msg.Role = "tool"
				msg.ToolCallId = contents.Data[contents.Current].ID
				// msg.Name = content.Name
				raw, _ := jsoniter.MarshalToString(contents.Data[contents.Current].Result)
				msg.Text = raw

				messages = append(messages, msg)
				contents = chatMessage.NewContents()
				err := ast.streamChat(c, ctx, messages, options, clientBreak, done, contents)
				if err != nil {
					chatMessage.New().Error(err).Done().Write(c.Writer)
				}
				//delete last two line of messages
				messages = messages[:len(messages)-2]
			} else {
				break
			}
			if count > 5 {
				contents = chatMessage.NewContents()
				contents.AppendText([]byte("Too many function calls"))
				err = fmt.Errorf("too many function calls")
				chatMessage.New().Error(err).Done().Write(c.Writer)
				break
			}
		}

		ast.saveChatHistory(ctx, messages, contents)
		done <- true
	}()

	// Wait for completion or client disconnect
	select {
	case <-done:
		return nil
	case <-c.Writer.CloseNotify():
		clientBreak <- true
		return nil
	}
}

// streamChat handles the streaming chat interaction
func (ast *Assistant) streamChat(
	c *gin.Context,
	ctx chatctx.Context,
	messages []chatMessage.Message,
	options map[string]interface{},
	clientBreak chan bool,
	done chan bool,
	contents *chatMessage.Contents) error {

	return ast.Chat(c.Request.Context(), messages, options, func(data []byte) int {
		select {
		case <-clientBreak:
			return 0 // break

		default:
			msg := chatMessage.NewOpenAI(data)
			if msg == nil {
				return 1 // continue
			}

			// Handle error
			if msg.Type == "error" {
				value := msg.String()
				res, hookErr := ast.HookFail(c, ctx, messages, fmt.Errorf("%s", value), contents)
				if hookErr == nil && res != nil && (res.Output != "" || res.Error != "") {
					value = res.Output
					if res.Error != "" {
						value = res.Error
					}
				}
				chatMessage.New().Error(value).Done().Write(c.Writer)
				return 0 // break
			}
			if msg.Type == "reasoning_content" {
				chatMessage.New().
					Map(map[string]interface{}{
						"assistant_id":     ast.ID,
						"assistant_name":   ast.Name,
						"assistant_avatar": ast.Avatar,
						"text":             msg.Text,
						"done":             msg.IsDone,
					}).
					Write(c.Writer)
				return 1 // continue
			}
			// Append content and send message
			msg.AppendTo(contents)
			value := msg.String()
			if value != "" {
				// Handle stream
				res, err := ast.HookStream(c, ctx, messages, msg, contents)
				if err == nil && res != nil {

					if res.Next != nil {
						err = res.Next.Execute(c, ctx, contents)
						if err != nil {
							chatMessage.New().Error(err.Error()).Done().Write(c.Writer)
						}

						done <- true
						return 0 // break
					}

					if res.Silent {
						return 1 // continue
					}
				}
				if msg.Type != "tool_calls" {
					chatMessage.New().
						Map(map[string]interface{}{
							"assistant_id":     ast.ID,
							"assistant_name":   ast.Name,
							"assistant_avatar": ast.Avatar,
							"text":             value,
							"done":             msg.IsDone,
						}).
						Write(c.Writer)
				}
			}

			// Complete the stream
			if msg.IsDone {
				// if value == "" {
				// 	msg.Write(c.Writer)
				// }

				res, hookErr := ast.HookDone(c, ctx, messages, contents)
				if hookErr == nil && res != nil {
<<<<<<< HEAD
					if res.Output != nil {
						if len(res.Output) > 0 {
							if contents.Data[contents.Current].Function != "" {
								contents.Data[contents.Current].Result = res.Output[len(res.Output)-1].Result
								return 0
							} else {
								chatMessage.New().
									Map(map[string]interface{}{
										"assistant_id":     ast.ID,
										"assistant_name":   ast.Name,
										"assistant_avatar": ast.Avatar,
										"text":             string(res.Output[len(res.Output)-1].Bytes),
										"done":             true,
									}).
									Write(c.Writer)
							}
							contents.Data = res.Output

						} else {
							chatMessage.New().
								Map(map[string]interface{}{
									"assistant_id":     ast.ID,
									"assistant_name":   ast.Name,
									"assistant_avatar": ast.Avatar,
									"text":             value,
									"done":             true,
								}).
								Write(c.Writer)
						}
					}
=======
>>>>>>> 86b88387

					if res.Next != nil {
						err := res.Next.Execute(c, ctx, contents)
						if err != nil {
							chatMessage.New().Error(err.Error()).Done().Write(c.Writer)
						}

						done <- true
						return 0 // break
					}

				} else if hookErr != nil {
					chatMessage.New().
						Map(map[string]interface{}{
							"assistant_id":     ast.ID,
							"assistant_name":   ast.Name,
							"assistant_avatar": ast.Avatar,
							"text":             hookErr.Error(),
							"done":             true,
						}).
						Write(c.Writer)
				} else if value != "" {
					chatMessage.New().
						Map(map[string]interface{}{
							"assistant_id":     ast.ID,
							"assistant_name":   ast.Name,
							"assistant_avatar": ast.Avatar,
							"text":             value,
							"done":             true,
						}).
						Write(c.Writer)
				}

				// Output
				if res.Output != nil {
					chatMessage.New().
						Map(map[string]interface{}{
							"text": res.Input,
							"done": true,
						}).
						Write(c.Writer)
				}

				done <- true
				return 0 // break
			}

			return 1 // continue
		}
	})
}

// saveChatHistory saves the chat history if storage is available
func (ast *Assistant) saveChatHistory(ctx chatctx.Context, messages []chatMessage.Message, contents *chatMessage.Contents) {
	if len(contents.Data) > 0 && ctx.Sid != "" && len(messages) > 0 {
		userMessage := messages[len(messages)-1]
		data := []map[string]interface{}{
			{
				"role":    "user",
				"content": userMessage.Content(),
				"name":    ctx.Sid,
			},
			{
				"role":             "assistant",
				"content":          contents.JSON(),
				"name":             ctx.Sid,
				"assistant_id":     ast.ID,
				"assistant_name":   ast.Name,
				"assistant_avatar": ast.Avatar,
			},
		}

		// Add mentions
		if userMessage.Mentions != nil {
			data[0]["mentions"] = userMessage.Mentions
		}

		err := storage.SaveHistory(ctx.Sid, data, ctx.ChatID, ctx.Map())
		if err != nil {
			log.Error("save neo history with error:%s", err.Error())
		}
	}
}

func (ast *Assistant) withOptions(options map[string]interface{}) map[string]interface{} {
	if options == nil {
		options = map[string]interface{}{}
	}

	// Add Custom Options
	if ast.Options != nil {
		for key, value := range ast.Options {
			options[key] = value
		}
	}

	// Add functions
	if ast.Functions != nil && len(ast.Functions) > 0 {
		options["tools"] = ast.Functions
		if options["tool_choice"] == nil {
			options["tool_choice"] = "auto"
		}
	}

	return options
}

func (ast *Assistant) withPrompts(messages []chatMessage.Message) []chatMessage.Message {
	if ast.Prompts != nil {
		for _, prompt := range ast.Prompts {
			name := ast.Name
			if prompt.Name != "" {
				name = prompt.Name
			}
			messages = append(messages, *chatMessage.New().Map(map[string]interface{}{"role": prompt.Role, "content": prompt.Content, "name": name}))
		}
	}
	return messages
}

func (ast *Assistant) withHistory(ctx chatctx.Context, input string) ([]chatMessage.Message, error) {
	messages := []chatMessage.Message{}
	messages = ast.withPrompts(messages)
	if storage != nil {
		history, err := storage.GetHistory(ctx.Sid, ctx.ChatID)
		if err != nil {
			return nil, err
		}

		// Add history messages
		for _, h := range history {
			msgs, err := chatMessage.NewHistory(h)
			if err != nil {
				return nil, err
			}
			messages = append(messages, msgs...)
		}
	}

	// Add user message
	messages = append(messages, *chatMessage.New().Map(map[string]interface{}{"role": "user", "content": input, "name": ctx.Sid}))
	return messages, nil
}

// Chat implements the chat functionality
func (ast *Assistant) Chat(ctx context.Context, messages []chatMessage.Message, option map[string]interface{}, cb func(data []byte) int) error {
	if ast.openai == nil {
		return fmt.Errorf("openai is not initialized")
	}

	requestMessages, err := ast.requestMessages(ctx, messages)
	if err != nil {
		return fmt.Errorf("request messages error: %s", err.Error())
	}

	_, ext := ast.openai.ChatCompletionsWith(ctx, requestMessages, option, cb)
	if ext != nil {
		return fmt.Errorf("openai chat completions with error: %s", ext.Message)
	}

	return nil
}

func (ast *Assistant) requestMessages(ctx context.Context, messages []chatMessage.Message) ([]map[string]interface{}, error) {

	newMessages := []map[string]interface{}{}
	length := len(messages)

	for index, message := range messages {

		// Ignore the function call message
		if message.Type == "function" {
			continue
		}

		role := message.Role
		if role == "" {
			continue
			// return nil, fmt.Errorf("role must be string")
		}

		content := message.String()
		// if content == "" {
		// 	return nil, fmt.Errorf("content must be string")
		// }

		newMessage := map[string]interface{}{
			"role": role,
		}
		if len(message.ToolCalls) == 0 {
			if content != "" {
				newMessage["content"] = content
			} else {
				continue
			}
		} else {
			newMessage["tool_calls"] = message.ToolCalls
		}

		if name := message.Name; name != "" {
			newMessage["name"] = name
		}
		if role == "tool" {
			newMessage["tool_call_id"] = message.ToolCallId
		}

		// Special handling for user messages with JSON content last message
		if role == "user" && index == length-1 {
			content = strings.TrimSpace(content)
			msg, err := chatMessage.NewString(content)
			if err != nil {
				return nil, fmt.Errorf("new string error: %s", err.Error())
			}

			newMessage["content"] = msg.Text
			if message.Attachments != nil {
				contents, err := ast.withAttachments(ctx, &message)
				if err != nil {
					return nil, fmt.Errorf("with attachments error: %s", err.Error())
				}

				// if current assistant is vision capable, add the contents directly
				if ast.vision {
					newMessage["content"] = contents
					continue
				}

				// If current assistant is not vision capable, add the description of the image
				if contents != nil {
					for _, content := range contents {
						newMessages = append(newMessages, content)
					}
				}
			}
		}

		newMessages = append(newMessages, newMessage)
	}
	newMessages = MergeMessages(newMessages)

	return newMessages, nil
}

// MergeMessages 函数合并相邻的相同 role 的消息
func MergeMessages(messages []map[string]interface{}) []map[string]interface{} {
	if len(messages) == 0 {
		return messages
	}

	merged := []map[string]interface{}{messages[0]} // 初始化合并后的列表，放入第一条消息

	for i := 1; i < len(messages); i++ {
		last := merged[len(merged)-1] // 获取合并列表中的最后一条消息
		current := messages[i]        // 当前遍历的消息

		// 检查当前消息和上一条消息的 role 是否相同
		if last["role"] == current["role"] {
			// 合并 content
			last["content"] = fmt.Sprintf("%v\n%v", last["content"], current["content"])
		} else {
			// 如果 role 不同，直接添加到合并列表
			merged = append(merged, current)
		}
	}

	return merged
}

func (ast *Assistant) withAttachments(ctx context.Context, msg *chatMessage.Message) ([]map[string]interface{}, error) {
	contents := []map[string]interface{}{{"type": "text", "text": msg.Text}}
	if !ast.vision {
		contents = []map[string]interface{}{{"role": "user", "content": msg.Text}}
	}

	images := []string{}
	for _, attachment := range msg.Attachments {
		if strings.HasPrefix(attachment.ContentType, "image/") {
			if ast.vision {
				images = append(images, attachment.URL)
				continue
			}

			// If the current assistant is not vision capable, add the description of the image
			raw, err := jsoniter.MarshalToString(attachment)
			if err != nil {
				return nil, fmt.Errorf("marshal attachment error: %s", err.Error())
			}
			contents = append(contents, map[string]interface{}{
				"role":    "system",
				"content": raw,
			})
		}
	}

	if len(images) == 0 {
		return contents, nil
	}

	// If the current assistant is vision capable, add the image to the contents directly
	if ast.vision {
		for _, url := range images {

			// If the image is already a URL, add it directly
			if strings.HasPrefix(url, "http") {
				contents = append(contents, map[string]interface{}{
					"type": "image_url",
					"image_url": map[string]string{
						"url": url,
					},
				})
				continue
			}

			// Read base64
			bytes64, err := ast.ReadBase64(ctx, url)
			if err != nil {
				return nil, fmt.Errorf("read base64 error: %s", err.Error())
			}
			contents = append(contents, map[string]interface{}{
				"type": "image_url",
				"image_url": map[string]string{
					"url": fmt.Sprintf("data:image/jpeg;base64,%s", bytes64),
				},
			})
		}
		return contents, nil
	}

	// If the current assistant is not vision capable, add the description of the image

	return contents, nil
}

// ReadBase64 implements base64 file reading functionality
func (ast *Assistant) ReadBase64(ctx context.Context, fileID string) (string, error) {
	data, err := fs.Get("data")
	if err != nil {
		return "", fmt.Errorf("get filesystem error: %s", err.Error())
	}

	exists, err := data.Exists(fileID)
	if err != nil {
		return "", fmt.Errorf("check file error: %s", err.Error())
	}
	if !exists {
		return "", fmt.Errorf("file %s not found", fileID)
	}

	content, err := data.ReadFile(fileID)
	if err != nil {
		return "", fmt.Errorf("read file error: %s", err.Error())
	}

	return base64.StdEncoding.EncodeToString(content), nil
}<|MERGE_RESOLUTION|>--- conflicted
+++ resolved
@@ -370,39 +370,6 @@
 
 				res, hookErr := ast.HookDone(c, ctx, messages, contents)
 				if hookErr == nil && res != nil {
-<<<<<<< HEAD
-					if res.Output != nil {
-						if len(res.Output) > 0 {
-							if contents.Data[contents.Current].Function != "" {
-								contents.Data[contents.Current].Result = res.Output[len(res.Output)-1].Result
-								return 0
-							} else {
-								chatMessage.New().
-									Map(map[string]interface{}{
-										"assistant_id":     ast.ID,
-										"assistant_name":   ast.Name,
-										"assistant_avatar": ast.Avatar,
-										"text":             string(res.Output[len(res.Output)-1].Bytes),
-										"done":             true,
-									}).
-									Write(c.Writer)
-							}
-							contents.Data = res.Output
-
-						} else {
-							chatMessage.New().
-								Map(map[string]interface{}{
-									"assistant_id":     ast.ID,
-									"assistant_name":   ast.Name,
-									"assistant_avatar": ast.Avatar,
-									"text":             value,
-									"done":             true,
-								}).
-								Write(c.Writer)
-						}
-					}
-=======
->>>>>>> 86b88387
 
 					if res.Next != nil {
 						err := res.Next.Execute(c, ctx, contents)
