--- conflicted
+++ resolved
@@ -321,113 +321,108 @@
 
 	// Chat with AI in background
 	go func() {
-<<<<<<< HEAD
-		err := ast.streamChat(c, ctx, messages, options, clientBreak, done, contents, false, callback...)
-=======
 		var res interface{} = nil
-		res, err = ast.streamChat(c, ctx, messages, options, clientBreak, contents, callback...)
->>>>>>> 6256a9c1
+		res, err = ast.streamChat(c, ctx, messages, options, clientBreak, contents, false, callback...)
 		if err != nil {
 			chatMessage.New().Error(err).Done().Write(c.Writer)
 			err = fmt.Errorf("stream chat error %s", err.Error())
-		}
-<<<<<<< HEAD
-		count := 0
-		for {
-			if len(contents.Data) == 0 || contents.Current < 0 || contents.Current > (len(contents.Data)-1) {
-				break
-			}
-			currentLine := contents.Data[contents.Current]
-
-			if currentLine.Type != "tool" ||
-				currentLine.Props["result"] == nil {
-				break
-			}
-			result, ok := currentLine.Props["result"].(string)
-			if !ok {
-				break
-			}
-			id, ok := currentLine.Props["id"].(string)
-			if !ok {
-				break
-			}
-			fname, ok := currentLine.Props["function"].(string)
-			if !ok {
-				break
-			}
-			// doubao function calling model call
-			if currentLine.Props["arguments"] != nil &&
-				currentLine.Props["tool_calls_native"] != nil {
-
-				args := ""
-				arguments, ok := currentLine.Props["arguments"]
+		} else {
+			count := 0
+			for {
+				if len(contents.Data) == 0 || contents.Current < 0 || contents.Current > (len(contents.Data)-1) {
+					break
+				}
+				currentLine := contents.Data[contents.Current]
+
+				if currentLine.Type != "tool" ||
+					currentLine.Props["result"] == nil {
+					break
+				}
+				result, ok := currentLine.Props["result"].(string)
 				if !ok {
 					break
 				}
-				if args, ok = arguments.(string); !ok {
-					args, err = jsoniter.MarshalToString(arguments)
-					if err != nil {
-						chatMessage.New().Error(err).Done().Write(c.Writer)
+				id, ok := currentLine.Props["id"].(string)
+				if !ok {
+					break
+				}
+				fname, ok := currentLine.Props["function"].(string)
+				if !ok {
+					break
+				}
+				// doubao function calling model call
+				if currentLine.Props["arguments"] != nil &&
+					currentLine.Props["tool_calls_native"] != nil {
+
+					args := ""
+					arguments, ok := currentLine.Props["arguments"]
+					if !ok {
 						break
 					}
-				}
-
-				var asstMmsg chatMessage.Message
-				asstMmsg.Role = "assistant"
-				asstMmsg.Name = fname
-				asstMmsg.Text = ""
-				asstMmsg.ToolCalls = []chatMessage.FunctionCall{
-					{
-						Index: 0,
-						ID:    id,
-						Type:  "function",
-						Function: chatMessage.FCAttributes{
-							Name:      fname,
-							Arguments: args,
+					if args, ok = arguments.(string); !ok {
+						args, err = jsoniter.MarshalToString(arguments)
+						if err != nil {
+							chatMessage.New().Error(err).Done().Write(c.Writer)
+							break
+						}
+					}
+
+					var asstMmsg chatMessage.Message
+					asstMmsg.Role = "assistant"
+					asstMmsg.Name = fname
+					asstMmsg.Text = ""
+					asstMmsg.ToolCalls = []chatMessage.FunctionCall{
+						{
+							Index: 0,
+							ID:    id,
+							Type:  "function",
+							Function: chatMessage.FCAttributes{
+								Name:      fname,
+								Arguments: args,
+							},
 						},
-					},
-				}
-				asstMmsg.Hidden = true
-				messages = append(messages, asstMmsg)
-				var msg chatMessage.Message
-				msg.Role = "tool"
-				msg.ToolCallId = id
-				msg.Text = result
-				msg.Hidden = true
-				messages = append(messages, msg)
-			} else {
-				// deepseek like call
-				var msg chatMessage.Message
-
-				msg.Role = "assistant"
-				msg.Text = contents.JSON()
-				// msg.Hidden = true 不需要隐藏，作为历史记录给用户参考，并不会再次发送给AI
-
-				messages = append(messages, msg)
-				msg.Role = "user"
-				msg.Text = "function call [" + id + "] result :" + result + "\""
-				msg.Hidden = true //作为中间结果，发送给AI后，不需要显示给用户
-				messages = append(messages, msg)
-			}
-			contents = chatMessage.NewContents()
-			err := ast.streamChat(c, ctx, messages, options, clientBreak, done, contents, true, callback...)
-			if err != nil {
-				chatMessage.New().Error(err).Done().Write(c.Writer)
-				break
-			}
-			count++
-
-			if count > 5 {
+					}
+					asstMmsg.Hidden = true
+					messages = append(messages, asstMmsg)
+					var msg chatMessage.Message
+					msg.Role = "tool"
+					msg.ToolCallId = id
+					msg.Text = result
+					msg.Hidden = true
+					messages = append(messages, msg)
+				} else {
+					// deepseek like call
+					var msg chatMessage.Message
+
+					msg.Role = "assistant"
+					msg.Text = contents.JSON()
+					// msg.Hidden = true 不需要隐藏，作为历史记录给用户参考，并不会再次发送给AI
+
+					messages = append(messages, msg)
+					msg.Role = "user"
+					msg.Text = "function call [" + id + "] result :" + result + "\""
+					msg.Hidden = true //作为中间结果，发送给AI后，不需要显示给用户
+					messages = append(messages, msg)
+				}
 				contents = chatMessage.NewContents()
-				contents.AppendText([]byte("Too many function calls"))
-				err = fmt.Errorf("too many function calls")
-				chatMessage.New().Error(err).Done().Write(c.Writer)
-				break
-			}
-		}
-=======
+				res, err = ast.streamChat(c, ctx, messages, options, clientBreak, contents, true, callback...)
+				if err != nil {
+					chatMessage.New().Error(err).Done().Write(c.Writer)
+					err = fmt.Errorf("stream chat error %s", err.Error())
+					break
+				}
+				count++
+
+				if count > 5 {
+					contents = chatMessage.NewContents()
+					contents.AppendText([]byte("Too many function calls"))
+					err = fmt.Errorf("too many function calls")
+					chatMessage.New().Error(err).Done().Write(c.Writer)
+					break
+				}
+			}
+		}
 		result = res
->>>>>>> 6256a9c1
 		done <- true
 	}()
 
@@ -468,12 +463,10 @@
 
 	toolsCount := 0
 	currentMessageID := ""
-<<<<<<< HEAD
 	isRecall := recall
-=======
+
 	var result interface{} = nil // To save the result
 	var content string = ""      // To save the content
->>>>>>> 6256a9c1
 	err := ast.Chat(c.Request.Context(), messages, options, func(data []byte) int {
 		select {
 		case <-clientBreak:
@@ -1175,7 +1168,7 @@
 				newMessage["name"] = name
 			}
 		}
-	
+
 		// Special handling for user messages with JSON content last message
 		if role == "user" && index == length-1 {
 			content = strings.TrimSpace(content)
