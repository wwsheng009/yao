--- conflicted
+++ resolved
@@ -11,7 +11,6 @@
 	"github.com/yaoapp/gou/fs"
 	"github.com/yaoapp/gou/process"
 	chatctx "github.com/yaoapp/yao/neo/context"
-	"github.com/yaoapp/yao/neo/message"
 	chatMessage "github.com/yaoapp/yao/neo/message"
 )
 
@@ -185,33 +184,33 @@
 		}
 		count := 0
 		for {
-			if content.Type == "function" {
+			if len(contents.Data) > 0 && contents.Data[contents.Current].Function != "" {
 				count++
-				var asstMmsg message.Message
+				var asstMmsg chatMessage.Message
 				asstMmsg.Role = "assistant"
-				asstMmsg.Name = content.Name
+				asstMmsg.Name = contents.Data[contents.Current].Function
 				asstMmsg.Text = ""
-				asstMmsg.ToolCalls = []message.FunctionCall{
+				asstMmsg.ToolCalls = []chatMessage.FunctionCall{
 					{
 						Index: 0,
-						ID:    content.ID,
+						ID:    contents.Data[contents.Current].ID,
 						Type:  "function",
-						Function: message.FCAttributes{
-							Name:      content.Name,
-							Arguments: string(content.Bytes),
+						Function: chatMessage.FCAttributes{
+							Name:      contents.Data[contents.Current].Function,
+							Arguments: string(contents.Data[contents.Current].Bytes),
 						},
 					},
 				}
 				messages = append(messages, asstMmsg)
-				var msg message.Message
+				var msg chatMessage.Message
 				msg.Role = "tool"
-				msg.ToolCallId = content.ID
+				msg.ToolCallId = contents.Data[contents.Current].ID
 				// msg.Name = content.Name
-				msg.Text = content.FunctionResult
+				msg.Text = contents.Data[contents.Current].Result
 
 				messages = append(messages, msg)
-				content = message.NewContent("text")
-				err := ast.streamChat(c, ctx, messages, options, clientBreak, done, content)
+				contents = chatMessage.NewContents()
+				err := ast.streamChat(c, ctx, messages, options, clientBreak, done, contents)
 				if err != nil {
 					chatMessage.New().Error(err).Done().Write(c.Writer)
 				}
@@ -276,26 +275,6 @@
 				return 0 // break
 			}
 
-<<<<<<< HEAD
-			// Handle tool call
-			if msg.Type == "tool_calls" {
-				content.SetType("function") // Set type to function
-				// Set id
-				if id, ok := msg.Props["id"].(string); ok && id != "" {
-					if content.ID == "" {
-						content.Bytes = []byte("")
-					}
-					content.SetID(id)
-				}
-
-				// Set name
-				if name, ok := msg.Props["name"].(string); ok && name != "" {
-					content.SetName(name)
-				}
-			}
-
-=======
->>>>>>> 8ee84299
 			// Append content and send message
 			msg.AppendTo(contents)
 			value := msg.String()
@@ -339,26 +318,15 @@
 
 				res, hookErr := ast.HookDone(c, ctx, messages, contents.Data)
 				if hookErr == nil && res != nil {
-<<<<<<< HEAD
-					if res.Output != "" {
-						if content.Type == "function" {
-							content.FunctionResult = res.Output
-							return 0 // break
+					if res.Output != nil {
+						if contents.Data[contents.Current].Function != "" && len(res.Output) > 0 {
+							contents.Data[contents.Current].Result = res.Output[len(res.Output)-1].Result;
+							return 0;
 						}
-						chatMessage.New().
-							Map(map[string]interface{}{
-								"assistant_id":     ast.ID,
-								"assistant_name":   ast.Name,
-								"assistant_avatar": ast.Avatar,
-								"text":             res.Output,
-								"done":             true,
-=======
-					if res.Output != nil {
 						chatMessage.New().
 							Map(map[string]interface{}{
 								"text": res.Input,
 								"done": true,
->>>>>>> 8ee84299
 							}).
 							Write(c.Writer)
 					}
