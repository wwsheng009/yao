--- conflicted
+++ resolved
@@ -442,11 +442,7 @@
 
 			newMessage["content"] = msg.Text
 			if message.Attachments != nil {
-<<<<<<< HEAD
-				content, err := ast.withAttachments(ctx, &message)
-=======
 				contents, err := ast.withAttachments(ctx, &message)
->>>>>>> a77cc6cf
 				if err != nil {
 					return nil, fmt.Errorf("with attachments error: %s", err.Error())
 				}
