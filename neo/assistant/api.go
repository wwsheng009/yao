--- conflicted
+++ resolved
@@ -361,32 +361,13 @@
 				chatMessage.New().Error(value).Done().Write(c.Writer)
 				return 0 // break
 			}
-<<<<<<< HEAD
-			if msg.Type == "reasoning_content" {
-				chatMessage.New().
-					Map(map[string]interface{}{
-						"assistant_id":     ast.ID,
-						"assistant_name":   ast.Name,
-						"assistant_avatar": ast.Avatar,
-						"text":             msg.Text,
-						"done":             msg.IsDone,
-					}).
-					Write(c.Writer)
-				return 1 // continue
-			}
-			// Append content and send message
-			msg.AppendTo(contents)
-			value := msg.String()
-			if value != "" {
-=======
 
 			delta := msg.String()
 
 			// Chunk the delta
 			if delta != "" {
-
 				msg.AppendTo(contents) // Append content and send message
-
+				delta = msg.String()
 				// Scan the tokens
 				contents.ScanTokens(currentMessageID, func(token string, id string, begin bool, text string, tails string) {
 					currentMessageID = id
@@ -408,7 +389,6 @@
 					messages = append(messages, *newMsg)
 				})
 
->>>>>>> 01c39e6b
 				// Handle stream
 				res, err := ast.HookStream(c, ctx, messages, msg, contents)
 				if err == nil && res != nil {
@@ -427,19 +407,6 @@
 						return 1 // continue
 					}
 				}
-<<<<<<< HEAD
-				if msg.Type != "tool_calls" {
-					chatMessage.New().
-						Map(map[string]interface{}{
-							"assistant_id":     ast.ID,
-							"assistant_name":   ast.Name,
-							"assistant_avatar": ast.Avatar,
-							"text":             value,
-							"done":             msg.IsDone,
-						}).
-						Write(c.Writer)
-				}
-=======
 
 				// Write the message to the client
 				output := chatMessage.New().Map(map[string]interface{}{
@@ -454,7 +421,6 @@
 					isFirst = false
 				}
 				output.Write(c.Writer)
->>>>>>> 01c39e6b
 			}
 
 			// Complete the stream
@@ -478,8 +444,6 @@
 						done <- true
 						return 0 // break
 					}
-
-<<<<<<< HEAD
 					if len(res.Output) > 0 {
 						if contents.Data[contents.Current].Function != "" {
 							contents.Data[contents.Current].Result = res.Output[len(res.Output)-1].Result
@@ -487,30 +451,17 @@
 						} else {
 							chatMessage.New().
 								Map(map[string]interface{}{
-									"assistant_id":     ast.ID,
-									"assistant_name":   ast.Name,
-									"assistant_avatar": ast.Avatar,
-									"text":             string(res.Output[len(res.Output)-1].Bytes),
-									"done":             true,
+									"text":  string(res.Output[len(res.Output)-1].Bytes),
+									"type":  "text",
+									"done":  true,
 								}).
 								Write(c.Writer)
+							done <- true
+							return 0 // break
 						}
 					}
 
-				} else if hookErr != nil {
-					chatMessage.New().
-						Map(map[string]interface{}{
-							"assistant_id":     ast.ID,
-							"assistant_name":   ast.Name,
-							"assistant_avatar": ast.Avatar,
-							"text":             hookErr.Error(),
-							"done":             true,
-						}).
-						Write(c.Writer)
-				} else if value != "" {
-=======
 				} else if delta != "" {
->>>>>>> 01c39e6b
 					chatMessage.New().
 						Map(map[string]interface{}{
 							"assistant_id":     ast.ID,
@@ -531,17 +482,11 @@
 					return 0 // break
 				}
 
-<<<<<<< HEAD
-				// Output
-				if res != nil && res.Output != nil {
-					chatMessage.New().
-=======
 				msg := chatMessage.New().Done()
 				if res != nil && res.Output != nil {
 					msg = chatMessage.New().
->>>>>>> 01c39e6b
 						Map(map[string]interface{}{
-							"text": res.Input,
+							"text": string(res.Output[len(res.Output)-1].Bytes),
 							"done": true,
 						})
 				}
