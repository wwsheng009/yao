package assistant

import (
	"context"
	"encoding/json"
	"fmt"
	"os"
	"strings"
	"time"

	"github.com/gin-gonic/gin"
	jsoniter "github.com/json-iterator/go"
	"github.com/yaoapp/kun/log"
	chatctx "github.com/yaoapp/yao/neo/context"
	"github.com/yaoapp/yao/neo/message"
	chatMessage "github.com/yaoapp/yao/neo/message"
)

// HookCreate create a new assistant
func (ast *Assistant) HookCreate(c *gin.Context, context chatctx.Context, input []chatMessage.Message, options map[string]interface{}, contents *chatMessage.Contents) (*ResHookInit, error) {
	// Create timeout context
	ctx := ast.createBackgroundContext()
	v, err := ast.call(ctx, "Create", c, contents, context, input, options)
	if err != nil {
		if err.Error() == HookErrorMethodNotFound {
			return nil, nil
		}
		return nil, err
	}

	response := &ResHookInit{}
	switch v := v.(type) {
	case map[string]interface{}:
		if res, ok := v["assistant_id"].(string); ok {
			response.AssistantID = res
		}
		if res, ok := v["chat_id"].(string); ok {
			response.ChatID = res
		}

		// input
		if input, has := v["input"]; has {
			raw, _ := jsoniter.MarshalToString(input)
			vv := []message.Message{}
			err := jsoniter.UnmarshalFromString(raw, &vv)
			if err != nil {
				return nil, err
			}
			response.Input = vv
		}

		if res, ok := v["next"].(map[string]interface{}); ok {
			response.Next = &NextAction{}
			if name, ok := res["action"].(string); ok {
				response.Next.Action = name
			}
			if payload, ok := res["payload"].(map[string]interface{}); ok {
				response.Next.Payload = payload
			}
		}

		if res, ok := v["options"].(map[string]interface{}); ok {
			response.Options = res
		}

		if res, ok := v["input"].([]interface{}); ok {
			// Marshal the []interface{} to JSON
			jsonData, err := json.Marshal(res)
			if err != nil {
				return response, err
			}

			// Unmarshal the JSON into []Message
			var messages []message.Message
			err = json.Unmarshal(jsonData, &messages)
			if err != nil {
				return response, err
			}

			// Assign the converted []Message to response.Input
			response.Input = messages
		}

	case string:
		response.AssistantID = v
		response.ChatID = context.ChatID

	case nil:
		response.AssistantID = ast.ID
		response.ChatID = context.ChatID
	}

	return response, nil
}

// HookStream Handle streaming response from LLM
func (ast *Assistant) HookStream(c *gin.Context, context chatctx.Context, input []message.Message, msg *message.Message, contents *chatMessage.Contents) (*ResHookStream, error) {

	// Create timeout context
	ctx, cancel := ast.createTimeoutContext(5 * time.Second)
	defer cancel()

	v, err := ast.call(ctx, "Stream", c, contents, context, input, msg, contents.JSON())
	if err != nil {
		if err.Error() == HookErrorMethodNotFound {
			return nil, nil
		}
		return nil, err
	}

	response := &ResHookStream{}
	switch v := v.(type) {
	case map[string]interface{}:
		if res, ok := v["output"].(string); ok {
			vv := []message.Data{}
			err := jsoniter.UnmarshalFromString(res, &vv)
			if err != nil {
				return nil, err
			}
			response.Output = vv
		}

		if res, ok := v["output"].([]interface{}); ok {
			vv := []message.Data{}
			raw, _ := jsoniter.MarshalToString(res)
			err := jsoniter.UnmarshalFromString(raw, &vv)
			if err != nil {
				return nil, err
			}
			response.Output = vv
		}

		if res, ok := v["next"].(map[string]interface{}); ok {
			response.Next = &NextAction{}
			if name, ok := res["action"].(string); ok {
				response.Next.Action = name
			}
			if payload, ok := res["payload"].(map[string]interface{}); ok {
				response.Next.Payload = payload
			}
		}

		// Custom silent from hook
		if res, ok := v["silent"].(bool); ok {
			response.Silent = res
		}

	case string:
		vv := []message.Data{}
		err := jsoniter.UnmarshalFromString(v, &vv)
		if err != nil {
			return nil, err
		}
		response.Output = vv
	}

	return response, nil
}

// HookDone Handle completion of assistant response
func (ast *Assistant) HookDone(c *gin.Context, context chatctx.Context, input []message.Message, contents *chatMessage.Contents) (*ResHookDone, error) {
	// Create timeout context
	ctx := ast.createBackgroundContext()

	// format the output
	// 1. Remove thinking message
	// 2. Parse the tool call message content
	output := []message.Data{}
	if contents != nil && contents.Data != nil {
		for _, data := range contents.Data {
			if data.Type == "think" {
				continue
			}

			// parse the tool call message content
			if data.Type == "tool" && data.Props != nil {
				props := map[string]interface{}{}
				if text, ok := data.Props["text"].(string); ok {

					// Extract the content between <tool> and </tool> tags more reliably
					startTag := "<tool>"
					endTag := "</tool>"
					startIndex := strings.Index(text, startTag)
					if startIndex != -1 {
						// Find the content after <tool>
						content := text[startIndex+len(startTag):]
						endIndex := strings.LastIndex(content, endTag)
						if endIndex != -1 {
							// Extract the content between tags
							text = content[:endIndex]
							text = strings.TrimSpace(text)
							if os.Getenv("YAO_AGENT_PRINT_TOOL_CALL") == "true" {
								log.Trace("[TOOL CALL] %s", text)
							}
						}
					}

					// Parse the text into props
					err := ParseJSON(text, &props)
					if err != nil {
						props["error"] = fmt.Sprintf("Can not parse the tool call: %s\n--original--\n%s", err.Error(), text)
					}
					contents.UpdateType("tool", props)
				}

				output = append(output, message.Data{Type: "tool", Props: props})
				continue
			}
			output = append(output, data)
		}
	}

	v, err := ast.call(ctx, "Done", c, contents, context, input, output)
	if err != nil {
		if err.Error() == HookErrorMethodNotFound {
			return nil, nil
		}
		return nil, err
	}

	response := &ResHookDone{Input: input, Output: contents.Data}

	switch v := v.(type) {
	case map[string]interface{}:
		if res, ok := v["output"].(string); ok {
			vv := []message.Data{}
			err := jsoniter.UnmarshalFromString(res, &vv)
			if err != nil {
				return nil, err
			}
			response.Output = vv
		}

		if res, ok := v["output"].([]interface{}); ok {
			vv := []message.Data{}
			raw, _ := jsoniter.MarshalToString(res)
			err := jsoniter.UnmarshalFromString(raw, &vv)
			if err != nil {
				return nil, err
			}
			response.Output = vv
		}

		if res, ok := v["next"].(map[string]interface{}); ok {
			response.Next = &NextAction{}
			if name, ok := res["action"].(string); ok {
				response.Next.Action = name
			}
			if payload, ok := res["payload"].(map[string]interface{}); ok {
				response.Next.Payload = payload
			}
		}
	case string:
		vv := []message.Data{}
		err := jsoniter.UnmarshalFromString(v, &vv)
		if err != nil {
			return nil, err
		}
		response.Output = vv
	}

	return response, nil
}

// HookFail Handle failure of assistant response
func (ast *Assistant) HookFail(c *gin.Context, context chatctx.Context, input []message.Message, err error, contents *chatMessage.Contents) (*ResHookFail, error) {
	// Create timeout context
	ctx, cancel := ast.createTimeoutContext(5 * time.Second)
	defer cancel()

	v, callErr := ast.call(ctx, "Fail", c, contents, context, input, err.Error())
	if callErr != nil {
		if callErr.Error() == HookErrorMethodNotFound {
			return nil, nil
		}
		return nil, callErr
	}

	response := &ResHookFail{
		Input:  input,
		Output: contents.Text(),
		Error:  err.Error(),
	}

	switch v := v.(type) {
	case map[string]interface{}:
		if res, ok := v["output"].(string); ok {
			response.Output = res
		}
		if res, ok := v["error"].(string); ok {
			response.Error = res
		}
		if res, ok := v["next"].(map[string]interface{}); ok {
			response.Next = &NextAction{}
			if name, ok := res["action"].(string); ok {
				response.Next.Action = name
			}
			if payload, ok := res["payload"].(map[string]interface{}); ok {
				response.Next.Payload = payload
			}
		}
	case string:
		response.Output = v
	}

	return response, nil
}

// createTimeoutContext creates a timeout context with 5 seconds timeout
func (ast *Assistant) createTimeoutContext(time time.Duration) (context.Context, context.CancelFunc) {
	ctx, cancel := context.WithTimeout(context.Background(), time)
	return ctx, cancel
}

// createBackgroundContext creates a background context
func (ast *Assistant) createBackgroundContext() context.Context {
	return context.Background()
}

// Call the script method
func (ast *Assistant) call(ctx context.Context, method string, c *gin.Context, contents *chatMessage.Contents, context chatctx.Context, args ...any) (interface{}, error) {
	if ast.Script == nil {
		return nil, nil
	}

	scriptCtx, err := ast.Script.NewContext(context.Sid, nil)
	if err != nil {
		return nil, err
	}
	defer scriptCtx.Close()

	// Initialize the object, add the global variables, methods to the script context
	ast.InitObject(scriptCtx, c, context, contents)

	// Check if the method exists
	if !scriptCtx.Global().Has(method) {
		return nil, fmt.Errorf(HookErrorMethodNotFound)
	}

	// Call the method directly in the current thread
	if scriptCtx != nil {
		return scriptCtx.CallWith(ctx, method, args...)
	}
	return nil, nil
<<<<<<< HEAD
}

// Execute the assistant
func (ast *Assistant) run(c *gin.Context, context chatctx.Context, contents *chatMessage.Contents) func(info *v8go.FunctionCallbackInfo) *v8go.Value {
	return func(info *v8go.FunctionCallbackInfo) *v8go.Value {

		// Get the args
		args := info.Args()
		if len(args) < 2 {
			return bridge.JsException(info.Context(), "Run requires at least two arguments")
		}

		// Get the assistant id
		assistantID := args[0].String()

		// Get the assistant
		assistant, err := Get(assistantID)
		if err != nil {
			return bridge.JsException(info.Context(), err.Error())
		}

		// input []chatMessage.Message
		var cb func(msg *chatMessage.Message)
		input := args[1].String()
		if len(args) > 2 {

			goValue, err := bridge.GoValue(args[2], info.Context())
			if err != nil {
				return bridge.JsException(info.Context(), err.Error())
			}

			name := ""
			userArgs := []interface{}{}
			switch v := goValue.(type) {
			case string:
				name = v
			case map[string]interface{}:
				if fname, ok := v["name"].(string); ok {
					name = fname
				}
				if args, ok := v["args"].([]interface{}); ok {
					userArgs = args
				}
			}

			if strings.Contains(name, ".") {
				cb = func(msg *chatMessage.Message) {
					cbArgs := []interface{}{}
					cbArgs = append(cbArgs, msg)
					cbArgs = append(cbArgs, userArgs...)
					p, err := process.Of(name, cbArgs...)
					if err != nil {
						log.Error("Failed to get the process: %s", err.Error())
						color.Red("Failed to get the process: %s", err.Error())
						return
					}
					err = p.Execute()
					if err != nil {
						log.Error("Failed to execute the process: %s", err.Error())
						color.Red("Failed to execute the process: %s", err.Error())
						return
					}
					defer p.Release()
				}
			} else {

				// Call self method
				cb = func(msg *chatMessage.Message) {
					cbArgs := []interface{}{}
					cbArgs = append(cbArgs, msg)
					cbArgs = append(cbArgs, userArgs...)
					ctx, err := ast.Script.NewContext(context.Sid, nil)
					if err != nil {
						return
					}
					defer ctx.Close()
					ctx.WithFunction("SendMessage", sendMessage(c, contents))
					_, err = ctx.CallWith(context, name, cbArgs...)
					if err != nil {
						log.Error("Failed to call the method: %s", err.Error())
						color.Red("Failed to call the method: %s", err.Error())
						return
					}
				}
			}
		}

		options := map[string]interface{}{}
		if len(args) > 3 {
			optionsRaw, err := bridge.GoValue(args[3], info.Context())
			if err != nil {
				return bridge.JsException(info.Context(), err.Error())
			}

			// Parse the options
			if optionsRaw != nil {
				switch v := optionsRaw.(type) {
				case string:
					err := jsoniter.UnmarshalFromString(v, &options)
					if err != nil {
						return bridge.JsException(info.Context(), err.Error())
					}
				case map[string]interface{}:
					options = v
				default:
					return bridge.JsException(info.Context(), "Invalid options")
				}
			}
		}

		// Execute the assistant
		context.AssistantID = assistantID
		context.ChatID = fmt.Sprintf("chat_%s", uuid.New().String()) // New chat id
		context.Silent = true                                        // Silent mode
		err = assistant.Execute(c, context, input, options, cb)      // Execute the assistant
		if err != nil {
			return bridge.JsException(info.Context(), err.Error())
		}
		return nil
	}
}

func sendMessage(c *gin.Context, contents *chatMessage.Contents) func(info *v8go.FunctionCallbackInfo) *v8go.Value {
	return func(info *v8go.FunctionCallbackInfo) *v8go.Value {

		// Get the message
		args := info.Args()
		if len(args) < 1 {
			return bridge.JsException(info.Context(), "SendMessage requires at least one argument")
		}

		input, err := bridge.GoValue(args[0], info.Context())
		if err != nil {
			return bridge.JsException(info.Context(), err.Error())
		}

		// Save history by default
		saveHistory := true
		if len(args) > 1 && args[1].IsBoolean() {
			saveHistory = args[1].Boolean()
		}

		switch v := input.(type) {
		case string:
			// Check if the message is json
			msg, err := message.NewString(v)
			if err != nil {
				return bridge.JsException(info.Context(), err.Error())
			}

			// Append the message to the contents
			if saveHistory {
				msg.AppendTo(contents)
			}
			msg.Write(c.Writer)
			return nil

		case map[string]interface{}:
			msg := message.New().Map(v)
			if saveHistory {
				msg.AppendTo(contents)
			}
			msg.Write(c.Writer)
			return nil

		default:
			return bridge.JsException(info.Context(), "SendMessage requires a string or a map")
		}
	}
=======
>>>>>>> eb2f18fe
}<|MERGE_RESOLUTION|>--- conflicted
+++ resolved
@@ -342,176 +342,4 @@
 		return scriptCtx.CallWith(ctx, method, args...)
 	}
 	return nil, nil
-<<<<<<< HEAD
-}
-
-// Execute the assistant
-func (ast *Assistant) run(c *gin.Context, context chatctx.Context, contents *chatMessage.Contents) func(info *v8go.FunctionCallbackInfo) *v8go.Value {
-	return func(info *v8go.FunctionCallbackInfo) *v8go.Value {
-
-		// Get the args
-		args := info.Args()
-		if len(args) < 2 {
-			return bridge.JsException(info.Context(), "Run requires at least two arguments")
-		}
-
-		// Get the assistant id
-		assistantID := args[0].String()
-
-		// Get the assistant
-		assistant, err := Get(assistantID)
-		if err != nil {
-			return bridge.JsException(info.Context(), err.Error())
-		}
-
-		// input []chatMessage.Message
-		var cb func(msg *chatMessage.Message)
-		input := args[1].String()
-		if len(args) > 2 {
-
-			goValue, err := bridge.GoValue(args[2], info.Context())
-			if err != nil {
-				return bridge.JsException(info.Context(), err.Error())
-			}
-
-			name := ""
-			userArgs := []interface{}{}
-			switch v := goValue.(type) {
-			case string:
-				name = v
-			case map[string]interface{}:
-				if fname, ok := v["name"].(string); ok {
-					name = fname
-				}
-				if args, ok := v["args"].([]interface{}); ok {
-					userArgs = args
-				}
-			}
-
-			if strings.Contains(name, ".") {
-				cb = func(msg *chatMessage.Message) {
-					cbArgs := []interface{}{}
-					cbArgs = append(cbArgs, msg)
-					cbArgs = append(cbArgs, userArgs...)
-					p, err := process.Of(name, cbArgs...)
-					if err != nil {
-						log.Error("Failed to get the process: %s", err.Error())
-						color.Red("Failed to get the process: %s", err.Error())
-						return
-					}
-					err = p.Execute()
-					if err != nil {
-						log.Error("Failed to execute the process: %s", err.Error())
-						color.Red("Failed to execute the process: %s", err.Error())
-						return
-					}
-					defer p.Release()
-				}
-			} else {
-
-				// Call self method
-				cb = func(msg *chatMessage.Message) {
-					cbArgs := []interface{}{}
-					cbArgs = append(cbArgs, msg)
-					cbArgs = append(cbArgs, userArgs...)
-					ctx, err := ast.Script.NewContext(context.Sid, nil)
-					if err != nil {
-						return
-					}
-					defer ctx.Close()
-					ctx.WithFunction("SendMessage", sendMessage(c, contents))
-					_, err = ctx.CallWith(context, name, cbArgs...)
-					if err != nil {
-						log.Error("Failed to call the method: %s", err.Error())
-						color.Red("Failed to call the method: %s", err.Error())
-						return
-					}
-				}
-			}
-		}
-
-		options := map[string]interface{}{}
-		if len(args) > 3 {
-			optionsRaw, err := bridge.GoValue(args[3], info.Context())
-			if err != nil {
-				return bridge.JsException(info.Context(), err.Error())
-			}
-
-			// Parse the options
-			if optionsRaw != nil {
-				switch v := optionsRaw.(type) {
-				case string:
-					err := jsoniter.UnmarshalFromString(v, &options)
-					if err != nil {
-						return bridge.JsException(info.Context(), err.Error())
-					}
-				case map[string]interface{}:
-					options = v
-				default:
-					return bridge.JsException(info.Context(), "Invalid options")
-				}
-			}
-		}
-
-		// Execute the assistant
-		context.AssistantID = assistantID
-		context.ChatID = fmt.Sprintf("chat_%s", uuid.New().String()) // New chat id
-		context.Silent = true                                        // Silent mode
-		err = assistant.Execute(c, context, input, options, cb)      // Execute the assistant
-		if err != nil {
-			return bridge.JsException(info.Context(), err.Error())
-		}
-		return nil
-	}
-}
-
-func sendMessage(c *gin.Context, contents *chatMessage.Contents) func(info *v8go.FunctionCallbackInfo) *v8go.Value {
-	return func(info *v8go.FunctionCallbackInfo) *v8go.Value {
-
-		// Get the message
-		args := info.Args()
-		if len(args) < 1 {
-			return bridge.JsException(info.Context(), "SendMessage requires at least one argument")
-		}
-
-		input, err := bridge.GoValue(args[0], info.Context())
-		if err != nil {
-			return bridge.JsException(info.Context(), err.Error())
-		}
-
-		// Save history by default
-		saveHistory := true
-		if len(args) > 1 && args[1].IsBoolean() {
-			saveHistory = args[1].Boolean()
-		}
-
-		switch v := input.(type) {
-		case string:
-			// Check if the message is json
-			msg, err := message.NewString(v)
-			if err != nil {
-				return bridge.JsException(info.Context(), err.Error())
-			}
-
-			// Append the message to the contents
-			if saveHistory {
-				msg.AppendTo(contents)
-			}
-			msg.Write(c.Writer)
-			return nil
-
-		case map[string]interface{}:
-			msg := message.New().Map(v)
-			if saveHistory {
-				msg.AppendTo(contents)
-			}
-			msg.Write(c.Writer)
-			return nil
-
-		default:
-			return bridge.JsException(info.Context(), "SendMessage requires a string or a map")
-		}
-	}
-=======
->>>>>>> eb2f18fe
 }