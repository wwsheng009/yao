--- conflicted
+++ resolved
@@ -214,12 +214,6 @@
 		return nil, err
 	}
 
-<<<<<<< HEAD
-	id := strings.ReplaceAll(strings.TrimPrefix(path, "/assistants/"), "/", ".")
-	id = strings.ReplaceAll(strings.TrimPrefix(id, "\\assistants\\"), "\\", ".")
-
-=======
->>>>>>> eb814dab
 	var data map[string]interface{}
 	err = application.Parse(pkgfile, pkgraw, &data)
 	if err != nil {
@@ -253,6 +247,8 @@
 
 	// assistant_id
 	id := strings.ReplaceAll(strings.TrimPrefix(path, "/assistants/"), "/", ".")
+	id = strings.ReplaceAll(strings.TrimPrefix(id, "\\assistants\\"), "\\", ".")
+
 	data["assistant_id"] = id
 	data["type"] = "assistant"
 	data["path"] = path
