package message

import (
	"fmt"
	"math/rand"
	"strings"
	"time"

	"github.com/google/uuid"
	jsoniter "github.com/json-iterator/go"
)

const (
	// ContentStatusPending the content status pending
	ContentStatusPending = iota
	// ContentStatusDone the content status done
	ContentStatusDone
	// ContentStatusError the content status error
	ContentStatusError
)

var tokens = map[string][2]string{
	"think": {"<think>", "</think>"},
	"tool":  {"<tool>", "</tool>"},
}

// Contents the contents
type Contents struct {
	Current int               `json:"current"` // the current content index
	Data    []Data            `json:"data"`    // the data
	token   string            // the current token
	id      string            // the id of the contents
	stack   [][]string        // the token stack
	mapping map[string]string // the mapping of the token stack
}

// Data the data of the content
type Data struct {
	Type  string                 `json:"type"`            // text, function, error, think, tool
	ID    string                 `json:"id"`              // the id of the content
	Bytes []byte                 `json:"bytes"`           // the content bytes
	Props map[string]interface{} `json:"props"`           // the props
	Begin int64                  `json:"begin,omitempty"` // the begin time
	End   int64                  `json:"end,omitempty"`   // the end time
}

// Extra the extra of the content
type Extra struct {
	ID    string `json:"id,omitempty"`    // the id of the content
	Begin int64  `json:"begin,omitempty"` // the begin time
	End   int64  `json:"end,omitempty"`   // the end time
}

// ScanCallbackParams the params of the scan callback
type ScanCallbackParams struct {
	Token     string
	MessageID string
	TokenID   string
	BeganAt   int64
	EndAt     int64
	Begin     bool
	End       bool
	Text      string
	Tails     string
}

// NewContents create a new contents
func NewContents() *Contents {
	return &Contents{
		Current: -1,
		Data:    []Data{},
	}
}

// ScanTokens scan the tokens
func (c *Contents) ScanTokens(messageID string, tokenID string, beganAt int64, cb func(params ScanCallbackParams)) {

	text := strings.TrimSpace(c.Text())

	// check the end of the token
	if c.token != "" {

		token := c.GetToken(c.token)
		tokenType := c.GetTokenType(c.token)
		// Check the end of the token
		if index := strings.Index(text, token[1]); index >= 0 {
			tails := ""
			if index > 0 {
				tails = text[index+len(token[1]):]
				text = text[:index+len(token[1])]
			}

			extra := Extra{
				ID:  c.id,
				End: time.Now().UnixNano(),
			}

			c.UpdateType(tokenType, map[string]interface{}{"text": text}, extra)
			c.NewText([]byte(tails), extra) // Create new text with the tails
			cb(ScanCallbackParams{Token: tokenType, MessageID: c.id, TokenID: tokenID, BeganAt: beganAt, Begin: false, End: true, Text: text, Tails: tails, EndAt: extra.End})
			c.ClearToken(c.token) // clear the token
			return
		}

		// call the callback for the scanning of the token
		cb(ScanCallbackParams{Token: tokenType, MessageID: c.id, TokenID: tokenID, BeganAt: beganAt, Begin: false, End: false, Text: text, Tails: "", EndAt: 0})
		return
	}

	// scan the begin of the token
	begin := false
	for name, token := range tokens {
		if index := strings.Index(text, token[0]); index >= 0 {

			c.id = messageID
			if c.id == "" {
				c.id = GenerateNumericID("M")
			}

			tokenType := name
			if tokenID != "" {
				tokenType = c.GetTokenType(tokenID)
			}

			// First time scanning the token, generate the token ID and begin time
			if tokenID == "" || tokenType != name {
				tokenID = GenerateNumericID("T")
				beganAt = time.Now().UnixNano()
				begin = true
				c.token = tokenID
				c.AppendToken(tokenID, name)
				c.UpdateType(name, map[string]interface{}{"text": text, "id": tokenID}, Extra{ID: c.id, Begin: beganAt, End: beganAt})
			}

			cb(ScanCallbackParams{Token: name, MessageID: c.id, TokenID: tokenID, BeganAt: beganAt, Begin: begin, End: false, Text: text, Tails: "", EndAt: 0}) // call the callback
		}
	}
}

// ClearToken clear the token
func (c *Contents) ClearToken(id string) {
	c.token = ""
	next := 0

	if c.stack == nil {
		c.stack = [][]string{}
	}

	if c.mapping == nil {
		c.mapping = map[string]string{}
	}

	for i, node := range c.stack {
		if node[0] == id {
			next = i + 1
			delete(c.mapping, id)
			break
		}
	}

	// Remove the token from the stack, and set the next token
	if next > 0 && next < len(c.stack) {
		c.stack = c.stack[next:]
		c.token = c.stack[len(c.stack)-1][0]
	}
}

// AppendToken append the token to the stack
func (c *Contents) AppendToken(id string, name string) {
	if c.stack == nil {
		c.stack = [][]string{}
	}
	if c.mapping == nil {
		c.mapping = map[string]string{}
	}
	c.stack = append(c.stack, []string{id, name})
	c.mapping[id] = name
	c.token = id
}

// GetTokenType get the token type from the stack
func (c *Contents) GetTokenType(id string) string {
	return c.mapping[id]
}

// GetToken get the token from the stack
func (c *Contents) GetToken(name string) [2]string {
	typ, ok := c.mapping[name]
	if !ok {
		return [2]string{}
	}
	return tokens[typ]
}

// RemoveLastEmpty remove the last empty data
func (c *Contents) RemoveLastEmpty() {
	if c.Current == -1 {
		return
	}

	// Remove the last empty data
	if len(c.Data[c.Current].Bytes) == 0 && c.Data[c.Current].Type == "text" {
		c.Data = c.Data[:c.Current]
		c.Current--
	}
}

// NewText create a new text data and append to the contents
func (c *Contents) NewText(bytes []byte, extra ...Extra) *Contents {
	data := Data{Type: "text", Bytes: bytes}

	if len(extra) > 0 {
		if extra[0].Begin != 0 {
			data.Begin = extra[0].Begin
		}
		if extra[0].End != 0 {
			data.End = extra[0].End
		}
		if extra[0].ID != "" {
			data.ID = extra[0].ID
		}
	}

	c.Data = append(c.Data, data)
	c.Current++
	return c
}

// NewType create a new type data and append to the contents
func (c *Contents) NewType(typ string, props map[string]interface{}, extra ...Extra) *Contents {

	data := Data{
		Type:  typ,
		Props: props,
	}

	if len(extra) > 0 {
		if extra[0].Begin != 0 {
			data.Begin = extra[0].Begin
		}
		if extra[0].End != 0 {
			data.End = extra[0].End
		}
		if extra[0].ID != "" {
			data.ID = extra[0].ID
		}
	}

	c.Data = append(c.Data, data)
	c.Current++
	return c
}

// UpdateType update the type of the current content
func (c *Contents) UpdateType(typ string, props map[string]interface{}, extra ...Extra) *Contents {
	if c.Current == -1 {
		c.NewType(typ, props, extra...)
		return c
	}

	if len(extra) > 0 {
		if extra[0].Begin != 0 {
			c.Data[c.Current].Begin = extra[0].Begin
		}
		if extra[0].End != 0 {
			c.Data[c.Current].End = extra[0].End
		}
		if extra[0].ID != "" {
			c.Data[c.Current].ID = extra[0].ID
		}
	}
	c.Data[c.Current].Type = typ
<<<<<<< HEAD
	// c.Data[c.Current].Props = props
	if c.Data[c.Current].Props == nil  {
		c.Data[c.Current].Props = props
	}else{
		for key, value := range props {
			c.Data[c.Current].Props[key] = value
		}
	}
	
=======
	if props != nil {
		if c.Data[c.Current].Props == nil {
			c.Data[c.Current].Props = map[string]interface{}{}
		}

		for k, v := range props {
			c.Data[c.Current].Props[k] = v
		}
	}
>>>>>>> 91cf5263
	return c
}

// NewError create a new error data and append to the contents
func (c *Contents) NewError(err []byte) *Contents {
	c.Data = append(c.Data, Data{
		Type:  "error",
		Bytes: err,
	})
	c.Current++
	return c
}

// AppendText append the text to the current content
func (c *Contents) AppendText(bytes []byte, extra ...Extra) *Contents {
	if c.Current == -1 {
		c.NewText(bytes, extra...)
		return c
	}

	if len(extra) > 0 {
		if extra[0].ID != "" {
			c.Data[c.Current].ID = extra[0].ID
		}
		if extra[0].Begin != 0 {
			c.Data[c.Current].Begin = extra[0].Begin
		}
		if extra[0].End != 0 {
			c.Data[c.Current].End = extra[0].End
		}
	}
	c.Data[c.Current].Bytes = append(c.Data[c.Current].Bytes, bytes...)
	return c
}

// AppendError append the error to the current content
func (c *Contents) AppendError(err []byte) *Contents {
	if c.Current == -1 {
		c.NewError(err)
		return c
	}
	c.Data[c.Current].Bytes = append(c.Data[c.Current].Bytes, err...)
	return c
}

// JSON returns the json representation
func (c *Contents) JSON() string {
	raw, _ := jsoniter.MarshalToString(c.Data)
	return raw
}

// Text returns the text of the current content
func (c *Contents) Text() string {
	if c.Current == -1 {
		return ""
	}
	return string(c.Data[c.Current].Bytes)
}

// CurrentType returns the type of the current content
func (c *Contents) CurrentType() string {
	if c.Current == -1 {
		return ""
	}
	return c.Data[c.Current].Type
}

// Map returns the map representation
func (data *Data) Map() (map[string]interface{}, error) {
	v := map[string]interface{}{"type": data.Type}

	if data.ID != "" {
		v["id"] = data.ID
	}

	if data.Bytes != nil && data.Type == "text" {
		v["text"] = string(data.Bytes)
	}

	if data.Props != nil && data.Type != "text" {
		v["props"] = data.Props
	}
	return v, nil
}

// MarshalJSON returns the json representation
func (data *Data) MarshalJSON() ([]byte, error) {

	v := map[string]interface{}{"type": data.Type}

	if data.ID != "" {
		v["id"] = data.ID
	}

	if data.Bytes != nil && data.Type == "text" {
		v["text"] = string(data.Bytes)
	}

	if data.Props != nil && data.Type != "text" {
		v["props"] = data.Props
	}

	// Add the begin and end time
	if data.Begin != 0 {
		v["begin"] = data.Begin
	}

	if data.End != 0 {
		v["end"] = data.End
	}

	return jsoniter.Marshal(v)
}
<<<<<<< HEAD
func (data *Data) UnmarshalJSON(input []byte) error {
    origin := map[string]interface{}{}
    err := jsoniter.Unmarshal(input, &origin)
    if err != nil {
        return err
    }

    // Initialize empty maps/slices
    newData := Data{
        Props: make(map[string]interface{}),
    }

    // Safe type assertions with default values
    if id, ok := origin["id"].(string); ok {
        newData.ID = id
    }
    
    if typ, ok := origin["type"].(string); ok {
        newData.Type = typ
    }
    
    // 处理text字段,支持string和interface{}类型
    if text, ok := origin["text"]; ok {
        switch v := text.(type) {
        case string:
            newData.Bytes = []byte(v)
        default:
            // 将interface{}转换为json字符串
            if bytes, err := jsoniter.Marshal(v); err == nil {
                newData.Bytes = bytes
            }
        }
    }
    if props, ok := origin["props"].(map[string]interface{}); ok {
        newData.Props = props
    }

    *data = newData
    return nil
=======

// GenerateNumericID generates a 10-digit number using UUID as seed
func GenerateNumericID(prefix string) string {
	// Generate UUID and use it as seed
	id := uuid.New()
	seed := int64(id[0])<<56 | int64(id[1])<<48 | int64(id[2])<<40 | int64(id[3])<<32 |
		int64(id[4])<<24 | int64(id[5])<<16 | int64(id[6])<<8 | int64(id[7])

	// Create a new random source using the seed
	source := rand.NewSource(seed)
	r := rand.New(source)

	// Generate a number between 1000000000 and 9999999999 (10 digits)
	num := r.Int63n(9000000000) + 1000000000

	return fmt.Sprintf("%s%d", prefix, num)
>>>>>>> 91cf5263
}<|MERGE_RESOLUTION|>--- conflicted
+++ resolved
@@ -270,17 +270,6 @@
 		}
 	}
 	c.Data[c.Current].Type = typ
-<<<<<<< HEAD
-	// c.Data[c.Current].Props = props
-	if c.Data[c.Current].Props == nil  {
-		c.Data[c.Current].Props = props
-	}else{
-		for key, value := range props {
-			c.Data[c.Current].Props[key] = value
-		}
-	}
-	
-=======
 	if props != nil {
 		if c.Data[c.Current].Props == nil {
 			c.Data[c.Current].Props = map[string]interface{}{}
@@ -290,7 +279,6 @@
 			c.Data[c.Current].Props[k] = v
 		}
 	}
->>>>>>> 91cf5263
 	return c
 }
 
@@ -404,7 +392,6 @@
 
 	return jsoniter.Marshal(v)
 }
-<<<<<<< HEAD
 func (data *Data) UnmarshalJSON(input []byte) error {
     origin := map[string]interface{}{}
     err := jsoniter.Unmarshal(input, &origin)
@@ -444,8 +431,7 @@
 
     *data = newData
     return nil
-=======
-
+}
 // GenerateNumericID generates a 10-digit number using UUID as seed
 func GenerateNumericID(prefix string) string {
 	// Generate UUID and use it as seed
@@ -461,5 +447,4 @@
 	num := r.Int63n(9000000000) + 1000000000
 
 	return fmt.Sprintf("%s%d", prefix, num)
->>>>>>> 91cf5263
 }