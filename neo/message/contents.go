package message

import (
	"strings"

	"github.com/google/uuid"
	jsoniter "github.com/json-iterator/go"
)

const (
	// ContentStatusPending the content status pending
	ContentStatusPending = iota
	// ContentStatusDone the content status done
	ContentStatusDone
	// ContentStatusError the content status error
	ContentStatusError
)

var tokens = map[string][2]string{
	"think": {"<think>", "</think>"},
	"tool":  {"<tool>", "</tool>"},
}

// Contents the contents
type Contents struct {
	Current int    `json:"current"` // the current content index
	Data    []Data `json:"data"`    // the data
	token   string // the current token
	id      string // the id of the contents
}

// Data the data of the content
type Data struct {
<<<<<<< HEAD
	Type      string                 `json:"type"`                // text, function, error, think, tool
	ID        string                 `json:"id"`                  // the id of the content
	Function  string                 `json:"function"`            // the function name
	Bytes     []byte                 `json:"bytes"`               // the content bytes
	Arguments []byte                 `json:"arguments,omitempty"` // the function arguments
	Props     map[string]interface{} `json:"props"`               // the props
	Result    interface{} 	 		 `json:"result"`    		  // the function call result
=======
	Type  string                 `json:"type"`  // text, function, error, think, tool
	ID    string                 `json:"id"`    // the id of the content
	Bytes []byte                 `json:"bytes"` // the content bytes
	Props map[string]interface{} `json:"props"` // the props
>>>>>>> 12e15e6b
}

// NewContents create a new contents
func NewContents() *Contents {
	return &Contents{
		Current: -1,
		Data:    []Data{},
	}
}

// ScanTokens scan the tokens
func (c *Contents) ScanTokens(currentID string, cb func(token string, id string, begin bool, text string, tails string)) {

	text := strings.TrimSpace(c.Text())

	// check the end of the token
	if c.token != "" {
		token := tokens[c.token]

		// Check the end of the token
		if index := strings.Index(text, token[1]); index >= 0 {
			tails := ""
			if index > 0 {
				tails = text[index+len(token[1]):]
				text = text[:index+len(token[1])]
			}
			c.UpdateType(c.token, map[string]interface{}{"text": text}, c.id)
			c.NewText([]byte(tails), c.id) // Create new text with the tails
			cb(c.token, c.id, false, text, tails)
			c.ClearToken() // clear the token
			return
		}

		// call the callback for the begin of the token
		cb(c.token, c.id, true, text, "")
		return
	}

	// scan the begin of the token
	for name, token := range tokens {
		if index := strings.Index(text, token[0]); index >= 0 {
			c.token = name
			c.id = currentID
			if c.id == "" {
				c.id = uuid.New().String()
			}
			cb(name, c.id, true, text, "") // call the callback
		}
	}
}

// ClearToken clear the token
func (c *Contents) ClearToken() {
	c.token = ""
}

// RemoveLastEmpty remove the last empty data
func (c *Contents) RemoveLastEmpty() {
	if c.Current == -1 {
		return
	}

	// Remove the last empty data
	if len(c.Data[c.Current].Bytes) == 0 && c.Data[c.Current].Type == "text" {
		c.Data = c.Data[:c.Current]
		c.Current--
	}
}

// NewText create a new text data and append to the contents
func (c *Contents) NewText(bytes []byte, id ...string) *Contents {

	data := Data{Type: "text", Bytes: bytes}
	if len(id) > 0 && id[0] != "" {
		data.ID = id[0]
	}
	c.Data = append(c.Data, data)
	c.Current++
	return c
}

// NewType create a new type data and append to the contents
func (c *Contents) NewType(typ string, props map[string]interface{}, id ...string) *Contents {

	data := Data{
		Type:  typ,
		Props: props,
	}
	if len(id) > 0 && id[0] != "" {
		data.ID = id[0]
	}
	c.Data = append(c.Data, data)
	c.Current++
	return c
}

// UpdateType update the type of the current content
func (c *Contents) UpdateType(typ string, props map[string]interface{}, id ...string) *Contents {
	if c.Current == -1 {
		c.NewType(typ, props, id...)
		return c
	}

	if len(id) > 0 && id[0] != "" {
		c.Data[c.Current].ID = id[0]
	}
	c.Data[c.Current].Type = typ
	c.Data[c.Current].Props = props
	return c
}

// NewError create a new error data and append to the contents
func (c *Contents) NewError(err []byte) *Contents {
	c.Data = append(c.Data, Data{
		Type:  "error",
		Bytes: err,
	})
	c.Current++
	return c
}

// AppendText append the text to the current content
func (c *Contents) AppendText(bytes []byte, id ...string) *Contents {
	if c.Current == -1 {
		c.NewText(bytes, id...)
		return c
	}

	if len(id) > 0 && id[0] != "" {
		c.Data[c.Current].ID = id[0]
	}
	c.Data[c.Current].Bytes = append(c.Data[c.Current].Bytes, bytes...)
	return c
}

// AppendError append the error to the current content
func (c *Contents) AppendError(err []byte) *Contents {
	if c.Current == -1 {
		c.NewError(err)
		return c
	}
	c.Data[c.Current].Bytes = append(c.Data[c.Current].Bytes, err...)
	return c
}

// JSON returns the json representation
func (c *Contents) JSON() string {
	raw, _ := jsoniter.MarshalToString(c.Data)
	return raw
}

// Text returns the text of the current content
func (c *Contents) Text() string {
	if c.Current == -1 {
		return ""
	}
	return string(c.Data[c.Current].Bytes)
}

// CurrentType returns the type of the current content
func (c *Contents) CurrentType() string {
	if c.Current == -1 {
		return ""
	}
	return c.Data[c.Current].Type
}

// Map returns the map representation
func (data *Data) Map() (map[string]interface{}, error) {
	v := map[string]interface{}{"type": data.Type}

	if data.ID != "" {
		v["id"] = data.ID
	}

	if data.Bytes != nil && data.Type == "text" {
		v["text"] = string(data.Bytes)
	}

	if data.Props != nil && data.Type != "text" {
		v["props"] = data.Props
	}

<<<<<<< HEAD
	if data.Arguments != nil && len(data.Arguments) > 0 {
		var vv interface{} = nil
		err := jsoniter.Unmarshal(data.Arguments, &vv)
		if err != nil {
			return nil, err
		}
		v["arguments"] = vv
	}

	if data.Function != "" {
		v["function"] = data.Function
	}

	if data.Result != nil {
		v["result"] = data.Result
	}

=======
>>>>>>> 12e15e6b
	return v, nil
}

// MarshalJSON returns the json representation
func (data *Data) MarshalJSON() ([]byte, error) {

	v := map[string]interface{}{"type": data.Type}

	if data.ID != "" {
		v["id"] = data.ID
	}

	if data.Bytes != nil && data.Type == "text" {
		v["text"] = string(data.Bytes)
	}

	if data.Props != nil && data.Type != "text" {
		v["props"] = data.Props
	}

<<<<<<< HEAD
	if data.Arguments != nil && len(data.Arguments) > 0 {
		var vv interface{} = nil
		err := jsoniter.Unmarshal(data.Arguments, &vv)
		if err != nil {
			return nil, err
		}
		v["arguments"] = vv
	}

	if data.Function != "" {
		v["function"] = data.Function
	}
	if data.Result != nil {
		data,_ := jsoniter.MarshalToString(data.Result)
		v["result"] = data
	}
=======
>>>>>>> 12e15e6b
	return jsoniter.Marshal(v)
}<|MERGE_RESOLUTION|>--- conflicted
+++ resolved
@@ -31,20 +31,10 @@
 
 // Data the data of the content
 type Data struct {
-<<<<<<< HEAD
-	Type      string                 `json:"type"`                // text, function, error, think, tool
-	ID        string                 `json:"id"`                  // the id of the content
-	Function  string                 `json:"function"`            // the function name
-	Bytes     []byte                 `json:"bytes"`               // the content bytes
-	Arguments []byte                 `json:"arguments,omitempty"` // the function arguments
-	Props     map[string]interface{} `json:"props"`               // the props
-	Result    interface{} 	 		 `json:"result"`    		  // the function call result
-=======
 	Type  string                 `json:"type"`  // text, function, error, think, tool
 	ID    string                 `json:"id"`    // the id of the content
 	Bytes []byte                 `json:"bytes"` // the content bytes
 	Props map[string]interface{} `json:"props"` // the props
->>>>>>> 12e15e6b
 }
 
 // NewContents create a new contents
@@ -227,27 +217,6 @@
 	if data.Props != nil && data.Type != "text" {
 		v["props"] = data.Props
 	}
-
-<<<<<<< HEAD
-	if data.Arguments != nil && len(data.Arguments) > 0 {
-		var vv interface{} = nil
-		err := jsoniter.Unmarshal(data.Arguments, &vv)
-		if err != nil {
-			return nil, err
-		}
-		v["arguments"] = vv
-	}
-
-	if data.Function != "" {
-		v["function"] = data.Function
-	}
-
-	if data.Result != nil {
-		v["result"] = data.Result
-	}
-
-=======
->>>>>>> 12e15e6b
 	return v, nil
 }
 
@@ -268,24 +237,18 @@
 		v["props"] = data.Props
 	}
 
-<<<<<<< HEAD
-	if data.Arguments != nil && len(data.Arguments) > 0 {
-		var vv interface{} = nil
-		err := jsoniter.Unmarshal(data.Arguments, &vv)
-		if err != nil {
-			return nil, err
-		}
-		v["arguments"] = vv
-	}
-
-	if data.Function != "" {
-		v["function"] = data.Function
-	}
-	if data.Result != nil {
-		data,_ := jsoniter.MarshalToString(data.Result)
-		v["result"] = data
-	}
-=======
->>>>>>> 12e15e6b
 	return jsoniter.Marshal(v)
+}
+func (data *Data) UnmarshalJSON(input []byte) error {
+	origin := map[string]interface{}{}
+	err := jsoniter.Unmarshal(input, &origin)
+	if err != nil {
+		return err
+	}
+	*data = Data{}
+	data.ID = origin["id"].(string)
+	data.Type = origin["type"].(string)
+	data.Bytes = []byte(origin["text"].(string))
+	data.Props = origin["props"].(map[string]interface{})
+	return nil
 }