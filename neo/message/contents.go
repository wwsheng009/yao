--- conflicted
+++ resolved
@@ -23,22 +23,13 @@
 
 // Data the data of the content
 type Data struct {
-<<<<<<< HEAD
-	Type      string                 `json:"type"`      // text, function, error, ...
-	ID        string                 `json:"id"`        // the id of the content
-	Function  string                 `json:"function"`  // the function name
-	Bytes     []byte                 `json:"bytes"`     // the content bytes
-	Arguments []byte                 `json:"arguments"` // the function arguments
-	Props     map[string]interface{} `json:"props"`     // the props
-	Result    interface{} 	 `json:"result"`    // the function call result
-=======
 	Type      string                 `json:"type"`                // text, function, error, ...
 	ID        string                 `json:"id"`                  // the id of the content
 	Function  string                 `json:"function"`            // the function name
 	Bytes     []byte                 `json:"bytes"`               // the content bytes
 	Arguments []byte                 `json:"arguments,omitempty"` // the function arguments
 	Props     map[string]interface{} `json:"props"`               // the props
->>>>>>> 44b77fda
+	Result    interface{} 	 `json:"result"`    // the function call result
 }
 
 // NewContents create a new contents
