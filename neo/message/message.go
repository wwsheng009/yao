package message

import (
	"fmt"
	"strings"

	"github.com/fatih/color"
	"github.com/gin-gonic/gin"
	jsoniter "github.com/json-iterator/go"
	"github.com/yaoapp/gou/helper"
	"github.com/yaoapp/kun/exception"
	"github.com/yaoapp/kun/log"
	"github.com/yaoapp/kun/maps"
	"github.com/yaoapp/yao/openai"
)

type FCAttributes struct {
	Name      string `json:"name"`
	Arguments string `json:"arguments"`
}

type FunctionCall struct {
	Index    int          `json:"index"`
	ID       string       `json:"id"`
	Type     string       `json:"type"`
	Function FCAttributes `json:"function"`
}

// Message the message
type Message struct {
	Text            string                 `json:"text,omitempty"`             // text content
	Type            string                 `json:"type,omitempty"`             // error, text, plan, table, form, page, file, video, audio, image, markdown, json ...
	Props           map[string]interface{} `json:"props,omitempty"`            // props for the types
	IsDone          bool                   `json:"done,omitempty"`             // Mark as a done message from neo
	IsNew           bool                   `json:"new,omitempty"`              // Mark as a new message from neo
	Actions         []Action               `json:"actions,omitempty"`          // Conversation Actions for frontend
	Attachments     []Attachment           `json:"attachments,omitempty"`      // File attachments
	Role            string                 `json:"role,omitempty"`             // user, assistant, system ...
	Name            string                 `json:"name,omitempty"`             // name for the message
	AssistantID     string                 `json:"assistant_id,omitempty"`     // assistant_id (for assistant role = assistant )
	AssistantName   string                 `json:"assistant_name,omitempty"`   // assistant_name (for assistant role = assistant )
	AssistantAvatar string                 `json:"assistant_avatar,omitempty"` // assistant_avatar (for assistant role = assistant )
	Mentions        []Mention              `json:"menions,omitempty"`          // Mentions for the message ( for user  role = user )
	Data            map[string]interface{} `json:"-"`
	ToolCallId  	string                 `json:"tool_call_id,omitempty"`
	ToolCalls   	[]FunctionCall         `json:"tool_calls,omitempty"`
}

// Mention represents a mention
type Mention struct {
	ID     string `json:"assistant_id"`     // assistant_id
	Name   string `json:"name"`             // name
	Avatar string `json:"avatar,omitempty"` // avatar
}

// Attachment represents a file attachment
type Attachment struct {
	Name        string `json:"name,omitempty"`
	URL         string `json:"url,omitempty"`
	Description string `json:"description,omitempty"`
	Type        string `json:"type,omitempty"`
	ContentType string `json:"content_type,omitempty"`
	Bytes       int64  `json:"bytes,omitempty"`
	CreatedAt   int64  `json:"created_at,omitempty"`
	FileID      string `json:"file_id,omitempty"`
	ChatID      string `json:"chat_id,omitempty"`
	AssistantID string `json:"assistant_id,omitempty"`
}

// Action the action
type Action struct {
	Name    string      `json:"name,omitempty"`
	Type    string      `json:"type"`
	Payload interface{} `json:"payload,omitempty"`
}

// New create a new message
func New() *Message {
	return &Message{Actions: []Action{}, Props: map[string]interface{}{}}
}

// NewHistory create a new message from history
func NewHistory(history map[string]interface{}) ([]Message, error) {
	if history == nil {
		return []Message{}, nil
	}

	var copy map[string]interface{} = map[string]interface{}{}
	for key, value := range history {
		if key != "content" {
			copy[key] = value
		}
	}

	globalMessage := New().Map(copy)
	messages := []Message{}
	if content, ok := history["content"].(string); ok {
		if strings.HasPrefix(content, "{") && strings.HasSuffix(content, "}") {
			var msg Message = *globalMessage
			if err := jsoniter.UnmarshalFromString(content, &msg); err != nil {
				return nil, err
			}
			messages = append(messages, msg)
		} else if strings.HasPrefix(content, "[") && strings.HasSuffix(content, "]") {
			var msgs []Message
			if err := jsoniter.UnmarshalFromString(content, &msgs); err != nil {
				return nil, err
			}
			for _, msg := range msgs {
				msg.AssistantID = globalMessage.AssistantID
				msg.AssistantName = globalMessage.AssistantName
				msg.AssistantAvatar = globalMessage.AssistantAvatar
				msg.Role = globalMessage.Role
				msg.Name = globalMessage.Name
				msg.Mentions = globalMessage.Mentions
				messages = append(messages, msg)
			}
		} else {
			messages = append(messages, Message{Text: content})
		}
	}

	return messages, nil
}

// NewContent create a new message from content
func NewContent(content string) ([]Message, error) {
	messages := []Message{}
	if strings.HasPrefix(content, "{") && strings.HasSuffix(content, "}") {
		var msg Message
		if err := jsoniter.UnmarshalFromString(content, &msg); err != nil {
			return nil, err
		}
		messages = append(messages, msg)
	} else if strings.HasPrefix(content, "[") && strings.HasSuffix(content, "]") {
		var msgs []Message
		if err := jsoniter.UnmarshalFromString(content, &msgs); err != nil {
			return nil, err
		}
		for _, msg := range msgs {
			messages = append(messages, msg)
		}
	} else {
		messages = append(messages, Message{Text: content})
	}
	return messages, nil
}

// NewString create a new message from string
func NewString(content string) (*Message, error) {
	if strings.HasPrefix(content, "{") && strings.HasSuffix(content, "}") {
		var msg Message
		if err := jsoniter.UnmarshalFromString(content, &msg); err != nil {
			return nil, err
		}
		return &msg, nil
	}
	return &Message{Text: content}, nil
}

// NewOpenAI create a new message from OpenAI response
func NewOpenAI(data []byte) *Message {
	if data == nil || len(data) == 0 {
		return nil
	}

	msg := New()
	text := string(data)
	log.Debug("openai:%s",text)
	data = []byte(strings.TrimPrefix(text, "data: "))
	switch {
	case strings.Contains(text, `[DONE]`):
		msg.IsDone = true

	case strings.Contains(text, `"finish_reason":"stop"`):
		msg.IsDone = true

	case strings.Contains(text, `"finish_reason":"tool_calls"`):
		msg.IsDone = true
	}
	switch {
	case strings.Contains(text, `"delta":{`) && strings.Contains(text, `"tool_calls"`):
		var toolCalls openai.ToolCalls
		if err := jsoniter.Unmarshal(data, &toolCalls); err != nil {
			msg.Text = err.Error() + "\n" + string(data)
			return msg
		}

		msg.Type = "tool_calls"
		if len(toolCalls.Choices) > 0 && len(toolCalls.Choices[0].Delta.ToolCalls) > 0 {
			msg.Props["id"] = toolCalls.Choices[0].Delta.ToolCalls[0].ID
			msg.Props["function"] = toolCalls.Choices[0].Delta.ToolCalls[0].Function.Name
			msg.Text = toolCalls.Choices[0].Delta.ToolCalls[0].Function.Arguments
		}

	case strings.Contains(text, `"delta":{`) && strings.Contains(text, `"content":`):
		var message openai.Message
		if err := jsoniter.Unmarshal(data, &message); err != nil {
			msg.Text = err.Error() + "\n" + string(data)
			return msg
		}

		msg.Type = "text"
		if len(message.Choices) > 0 {
			msg.Text = message.Choices[0].Delta.Content
		}

<<<<<<< HEAD
=======
	case strings.Contains(text, `{"error":{`):
		var errorMessage openai.ErrorMessage
		if err := jsoniter.Unmarshal(data, &errorMessage); err != nil {
			msg.Text = err.Error() + "\n" + string(data)
			return msg
		}
		msg.Type = "error"
		msg.Text = errorMessage.Error.Message

	case strings.Contains(text, `[DONE]`):
		msg.IsDone = true

	case strings.Contains(text, `"finish_reason":"stop"`):
		msg.IsDone = true

	case strings.Contains(text, `"finish_reason":"tool_calls"`):
		msg.IsDone = true

>>>>>>> 73d6f699
	default:
		if !msg.IsDone {
			str := strings.TrimPrefix(strings.Trim(string(data), "\""), "data: ")
			msg.Type = "error"
			msg.Text = str
		}
	}

	return msg
}

// String returns the string representation
func (m *Message) String() string {
	typ := m.Type
	if typ == "" {
		typ = "text"
	}

	switch typ {
	case "text":
		return m.Text

	case "error":
		return m.Text

	default:
		raw, _ := jsoniter.MarshalToString(map[string]interface{}{"type": m.Type, "props": m.Props})
		return raw
	}
}

// SetText set the text
func (m *Message) SetText(text string) *Message {
	m.Text = text
	if m.Data != nil {
		if replaced := helper.Bind(text, m.Data); replaced != nil {
			if replacedText, ok := replaced.(string); ok {
				m.Text = replacedText
			}
		}
	}
	return m
}

// Error set the error
func (m *Message) Error(message interface{}) *Message {
	m.Type = "error"
	switch v := message.(type) {
	case error:
		m.Text = v.Error()
	case string:
		m.Text = v
	default:
		m.Text = fmt.Sprintf("%v", message)
	}
	return m
}

// SetContent set the content
func (m *Message) SetContent(content string) *Message {
	if strings.HasPrefix(content, "{") && strings.HasSuffix(content, "}") {
		var msg Message
		if err := jsoniter.UnmarshalFromString(content, &msg); err != nil {
			m.Text = err.Error() + "\n" + content
			return m
		}
		*m = msg
	} else {
		m.Text = content
		m.Type = "text"
	}
	return m
}

// AppendTo append the contents
func (m *Message) AppendTo(contents *Contents) *Message {

	// Set type
	if m.Type == "" {
		m.Type = "text"
	}

	switch m.Type {
	case "text":
		if m.Text != "" {
			if m.IsNew {
				contents.NewText([]byte(m.Text))
				return m
			}
			contents.AppendText([]byte(m.Text))
			return m
		}
		return m

	case "tool_calls":

		// Set function name
		if name, ok := m.Props["function"].(string); ok && name != "" {
			contents.NewFunction(name, []byte(m.Text))
		}else{
			contents.AppendFunction([]byte(m.Text))
		}

		// Set id
		if id, ok := m.Props["id"].(string); ok && id != "" {
			contents.SetFunctionID(id)
		}

		// contents.AppendFunction([]byte(m.Text))
		return m

	case "loading", "error", "action": // Ignore loading, action and error messages
		return m

	default:
		if m.IsNew {
			contents.NewType(m.Type, m.Props)
			return m
		}
		contents.UpdateType(m.Type, m.Props)
		return m
	}

}

// Content get the content
func (m *Message) Content() string {
	content := map[string]interface{}{"text": m.Text}
	if m.Attachments != nil {
		content["attachments"] = m.Attachments
	}

	if m.Type != "" {
		content["type"] = m.Type
	}
	contentRaw, _ := jsoniter.MarshalToString(content)
	return contentRaw
}

// ToMap convert to map
func (m *Message) ToMap() map[string]interface{} {
	return map[string]interface{}{
		"content": m.Content(),
		"role":    m.Role,
		"name":    m.Name,
	}
}

// Map set from map
func (m *Message) Map(msg map[string]interface{}) *Message {
	if msg == nil {
		return m
	}

	// Content  {"text": "xxxx",  "attachments": ... }
	if content, ok := msg["content"].(string); ok {
		if strings.HasPrefix(content, "{") && strings.HasSuffix(content, "}") {
			var msg Message
			if err := jsoniter.UnmarshalFromString(content, &msg); err != nil {
				m.Text = err.Error() + "\n" + content
				return m
			}
			*m = msg
		} else {
			m.Text = content
			m.Type = "text"
		}
	}

	if role, ok := msg["role"].(string); ok {
		m.Role = role
	}

	if name, ok := msg["name"].(string); ok {
		m.Name = name
	}

	if text, ok := msg["text"].(string); ok {
		m.Text = text
	}
	if typ, ok := msg["type"].(string); ok {
		m.Type = typ
	}
	if done, ok := msg["done"].(bool); ok {
		m.IsDone = done
	}
	if props, ok := msg["props"].(map[string]interface{}); ok {
		m.Props = props
	}

	if isNew, ok := msg["new"].(bool); ok {
		m.IsNew = isNew
	}

	if assistantID, ok := msg["assistant_id"].(string); ok {
		m.AssistantID = assistantID

		// Set name
		if m.Role == "assistant" {
			m.Name = m.AssistantID
		}
	}

	if assistantName, ok := msg["assistant_name"].(string); ok {
		m.AssistantName = assistantName
	}

	if assistantAvatar, ok := msg["assistant_avatar"].(string); ok {
		m.AssistantAvatar = assistantAvatar
	}

	if actions, ok := msg["actions"].([]interface{}); ok {
		for _, action := range actions {
			if v, ok := action.(map[string]interface{}); ok {
				action := Action{}
				if name, ok := v["name"].(string); ok {
					action.Name = name
				}
				if t, ok := v["type"].(string); ok {
					action.Type = t
				}
				if payload, ok := v["payload"].(map[string]interface{}); ok {
					action.Payload = payload
				}
				m.Actions = append(m.Actions, action)
			}
		}
	}
	if data, ok := msg["data"].(map[string]interface{}); ok {
		m.Data = data
	}
	return m
}

// Done set the done flag
func (m *Message) Done() *Message {
	m.IsDone = true
	return m
}

// Assistant set the assistant
func (m *Message) Assistant(id string, name string, avatar string) *Message {
	m.AssistantID = id
	m.AssistantName = name
	m.AssistantAvatar = avatar
	return m
}

// Action add an action
func (m *Message) Action(name string, t string, payload interface{}, next string) *Message {
	if m.Data != nil {
		payload = helper.Bind(payload, m.Data)
	}
	m.Actions = append(m.Actions, Action{
		Name:    name,
		Type:    t,
		Payload: payload,
	})
	return m
}

// Bind replace with data
func (m *Message) Bind(data map[string]interface{}) *Message {
	if data == nil {
		return m
	}
	m.Data = maps.Of(data).Dot()
	return m
}

// Write writes the message to response writer
func (m *Message) Write(w gin.ResponseWriter) bool {
	defer func() {
		if r := recover(); r != nil {
			message := "Write Response Exception: (if client close the connection, it's normal) \n  %s\n\n"
			color.Red(message, r)
		}
	}()

	data, err := jsoniter.Marshal(m)
	if err != nil {
		log.Error("%s", err.Error())
		return false
	}

	data = append([]byte("data: "), data...)
	data = append(data, []byte("\n\n")...)

	if _, err := w.Write(data); err != nil {
		color.Red("Write JSON Message Error: %s", err.Error())
		return false
	}
	w.Flush()
	return true
}

// WriteError writes an error message to response writer
func (m *Message) WriteError(w gin.ResponseWriter, message string) {
	errMsg := strings.Trim(exception.New(message, 500).Message, "\"")
	data := []byte(fmt.Sprintf(`{"text":"%s","type":"error"`, errMsg))
	if m.IsDone {
		data = []byte(fmt.Sprintf(`{"text":"%s","type":"error","done":true`, errMsg))
	}
	data = append([]byte("data: "), data...)
	data = append(data, []byte("}\n\n")...)

	if _, err := w.Write(data); err != nil {
		color.Red("Write JSON Message Error: %s", message)
	}
	w.Flush()
}

// MarshalJSON implements json.Marshaler interface
func (m *Message) MarshalJSON() ([]byte, error) {
	type Alias Message
	return jsoniter.Marshal(&struct {
		*Alias
	}{
		Alias: (*Alias)(m),
	})
}

// UnmarshalJSON implements json.Unmarshaler interface
func (m *Message) UnmarshalJSON(data []byte) error {
	type Alias Message
	aux := &struct {
		*Alias
	}{
		Alias: (*Alias)(m),
	}
	if err := jsoniter.Unmarshal(data, &aux); err != nil {
		return err
	}
	return nil
}

// MarshalJSON implements json.Marshaler interface
func (a *Action) MarshalJSON() ([]byte, error) {
	type Alias Action
	return jsoniter.Marshal(&struct {
		*Alias
	}{
		Alias: (*Alias)(a),
	})
}

// UnmarshalJSON implements json.Unmarshaler interface
func (a *Action) UnmarshalJSON(data []byte) error {
	type Alias Action
	aux := &struct {
		*Alias
	}{
		Alias: (*Alias)(a),
	}
	if err := jsoniter.Unmarshal(data, &aux); err != nil {
		return err
	}
	return nil
}<|MERGE_RESOLUTION|>--- conflicted
+++ resolved
@@ -205,8 +205,6 @@
 			msg.Text = message.Choices[0].Delta.Content
 		}
 
-<<<<<<< HEAD
-=======
 	case strings.Contains(text, `{"error":{`):
 		var errorMessage openai.ErrorMessage
 		if err := jsoniter.Unmarshal(data, &errorMessage); err != nil {
@@ -225,7 +223,6 @@
 	case strings.Contains(text, `"finish_reason":"tool_calls"`):
 		msg.IsDone = true
 
->>>>>>> 73d6f699
 	default:
 		if !msg.IsDone {
 			str := strings.TrimPrefix(strings.Trim(string(data), "\""), "data: ")
