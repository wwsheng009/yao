package message

import (
	"fmt"
	"strings"

	"github.com/fatih/color"
	"github.com/gin-gonic/gin"
	jsoniter "github.com/json-iterator/go"
	"github.com/yaoapp/gou/helper"
	"github.com/yaoapp/kun/exception"
	"github.com/yaoapp/kun/log"
	"github.com/yaoapp/kun/maps"
	"github.com/yaoapp/yao/openai"
)

type FCAttributes struct {
	Name      string `json:"name"`
	Arguments string `json:"arguments"`
}

type FunctionCall struct {
	Index    int          `json:"index"`
	ID       string       `json:"id"`
	Type     string       `json:"type"`
	Function FCAttributes `json:"function"`
}

// Message the message
type Message struct {
	Text            string                 `json:"text,omitempty"`             // text content
	Type            string                 `json:"type,omitempty"`             // error, text, plan, table, form, page, file, video, audio, image, markdown, json ...
	Props           map[string]interface{} `json:"props,omitempty"`            // props for the types
	IsDone          bool                   `json:"done,omitempty"`             // Mark as a done message from neo
	IsNew           bool                   `json:"new,omitempty"`              // Mark as a new message from neo
	Actions         []Action               `json:"actions,omitempty"`          // Conversation Actions for frontend
	Attachments     []Attachment           `json:"attachments,omitempty"`      // File attachments
	Role            string                 `json:"role,omitempty"`             // user, assistant, system ...
	Name            string                 `json:"name,omitempty"`             // name for the message
	AssistantID     string                 `json:"assistant_id,omitempty"`     // assistant_id (for assistant role = assistant )
	AssistantName   string                 `json:"assistant_name,omitempty"`   // assistant_name (for assistant role = assistant )
	AssistantAvatar string                 `json:"assistant_avatar,omitempty"` // assistant_avatar (for assistant role = assistant )
	Mentions        []Mention              `json:"menions,omitempty"`          // Mentions for the message ( for user  role = user )
	Data            map[string]interface{} `json:"-"`
	ToolCallId  	string                 `json:"tool_call_id,omitempty"`
	ToolCalls   	[]FunctionCall         `json:"tool_calls,omitempty"`
}

// Mention represents a mention
type Mention struct {
	ID     string `json:"assistant_id"`     // assistant_id
	Name   string `json:"name"`             // name
	Avatar string `json:"avatar,omitempty"` // avatar
}

// Attachment represents a file attachment
type Attachment struct {
	Name        string `json:"name,omitempty"`
	URL         string `json:"url,omitempty"`
	Description string `json:"description,omitempty"`
	Type        string `json:"type,omitempty"`
	ContentType string `json:"content_type,omitempty"`
	Bytes       int64  `json:"bytes,omitempty"`
	CreatedAt   int64  `json:"created_at,omitempty"`
	FileID      string `json:"file_id,omitempty"`
	ChatID      string `json:"chat_id,omitempty"`
	AssistantID string `json:"assistant_id,omitempty"`
}

// Action the action
type Action struct {
	Name    string      `json:"name,omitempty"`
	Type    string      `json:"type"`
	Payload interface{} `json:"payload,omitempty"`
}

// New create a new message
func New() *Message {
	return &Message{Actions: []Action{}, Props: map[string]interface{}{}}
}

// NewString create a new message from string
func NewString(content string) (*Message, error) {
	if strings.HasPrefix(content, "{") && strings.HasSuffix(content, "}") {
		var msg Message
		if err := jsoniter.UnmarshalFromString(content, &msg); err != nil {
			return nil, err
		}
		return &msg, nil
	}
	return &Message{Text: content}, nil
}

// NewOpenAI create a new message from OpenAI response
func NewOpenAI(data []byte) *Message {
	if data == nil || len(data) == 0 {
		return nil
	}

	msg := New()
	text := string(data)
	log.Debug("openai:%s",text)
	data = []byte(strings.TrimPrefix(text, "data: "))
<<<<<<< HEAD
=======
	// fmt.Println("--------------------------------")
	// fmt.Println(string(data))
	// fmt.Println("--------------------------------")

>>>>>>> 839f3bb4
	switch {
	case strings.Contains(text, `[DONE]`):
		msg.IsDone = true

	case strings.Contains(text, `"finish_reason":"stop"`):
		msg.IsDone = true

	case strings.Contains(text, `"finish_reason":"tool_calls"`):
		msg.IsDone = true
	}
	switch {
	case strings.Contains(text, `"delta":{`) && strings.Contains(text, `"tool_calls"`):
		var toolCalls openai.ToolCalls
		if err := jsoniter.Unmarshal(data, &toolCalls); err != nil {
			msg.Text = err.Error() + "\n" + string(data)
			return msg
		}

		msg.Type = "tool_calls"
		if len(toolCalls.Choices) > 0 && len(toolCalls.Choices[0].Delta.ToolCalls) > 0 {
			msg.Props["id"] = toolCalls.Choices[0].Delta.ToolCalls[0].ID
			msg.Props["function"] = toolCalls.Choices[0].Delta.ToolCalls[0].Function.Name
			msg.Text = toolCalls.Choices[0].Delta.ToolCalls[0].Function.Arguments
		}

	case strings.Contains(text, `"delta":{`) && strings.Contains(text, `"content":`):
		var message openai.Message
		if err := jsoniter.Unmarshal(data, &message); err != nil {
			msg.Text = err.Error() + "\n" + string(data)
			return msg
		}

		msg.Type = "text"
		if len(message.Choices) > 0 {
			msg.Text = message.Choices[0].Delta.Content
		}

	default:
		if !msg.IsDone {
			str := strings.TrimPrefix(strings.Trim(string(data), "\""), "data: ")
			msg.Type = "error"
			msg.Text = str
		}
	}

	return msg
}

// String returns the string representation
func (m *Message) String() string {
	if m.Text != "" {
		return m.Text
	}
	return ""
}

// SetText set the text
func (m *Message) SetText(text string) *Message {
	m.Text = text
	if m.Data != nil {
		if replaced := helper.Bind(text, m.Data); replaced != nil {
			if replacedText, ok := replaced.(string); ok {
				m.Text = replacedText
			}
		}
	}
	return m
}

// Error set the error
func (m *Message) Error(message interface{}) *Message {
	m.Type = "error"
	switch v := message.(type) {
	case error:
		m.Text = v.Error()
	case string:
		m.Text = v
	default:
		m.Text = fmt.Sprintf("%v", message)
	}
	return m
}

// SetContent set the content
func (m *Message) SetContent(content string) *Message {
	if strings.HasPrefix(content, "{") && strings.HasSuffix(content, "}") {
		var msg Message
		if err := jsoniter.UnmarshalFromString(content, &msg); err != nil {
			m.Text = err.Error() + "\n" + content
			return m
		}
		*m = msg
	} else {
		m.Text = content
		m.Type = "text"
	}
	return m
}

// AppendTo append the contents
func (m *Message) AppendTo(contents *Contents) *Message {

	// Set type
	if m.Type == "" {
		m.Type = "text"
	}

	switch m.Type {
	case "text":
		if m.Text != "" {
			if m.IsNew {
				contents.NewText([]byte(m.Text))
				return m
			}
			contents.AppendText([]byte(m.Text))
			return m
		}
		return m

	case "tool_calls":

		// Set function name
		if name, ok := m.Props["function"].(string); ok && name != "" {
			contents.NewFunction(name, []byte(m.Text))
		}else{
			contents.AppendFunction([]byte(m.Text))
		}

		// Set id
		if id, ok := m.Props["id"].(string); ok && id != "" {
			contents.SetFunctionID(id)
		}

<<<<<<< HEAD
		// contents.AppendFunction([]byte(m.Text))
=======
		contents.AppendFunction([]byte(m.Text))
		return m

	case "loading":
		return m

	default:
		if m.IsNew {
			contents.NewType(m.Type, m.Props)
			return m
		}
		contents.UpdateType(m.Type, m.Props)
		return m
>>>>>>> 839f3bb4
	}

}

// Content get the content
func (m *Message) Content() string {
	content := map[string]interface{}{"text": m.Text}
	if m.Attachments != nil {
		content["attachments"] = m.Attachments
	}

	if m.Type != "" {
		content["type"] = m.Type
	}
	contentRaw, _ := jsoniter.MarshalToString(content)
	return contentRaw
}

// ToMap convert to map
func (m *Message) ToMap() map[string]interface{} {
	return map[string]interface{}{
		"content": m.Content(),
		"role":    m.Role,
		"name":    m.Name,
	}
}

// Map set from map
func (m *Message) Map(msg map[string]interface{}) *Message {
	if msg == nil {
		return m
	}

	// Content  {"text": "xxxx",  "attachments": ... }
	if content, ok := msg["content"].(string); ok {
		if strings.HasPrefix(content, "{") && strings.HasSuffix(content, "}") {
			var msg Message
			if err := jsoniter.UnmarshalFromString(content, &msg); err != nil {
				m.Text = err.Error() + "\n" + content
				return m
			}
			*m = msg
		} else {
			m.Text = content
			m.Type = "text"
		}
	}

	if role, ok := msg["role"].(string); ok {
		m.Role = role
	}

	if name, ok := msg["name"].(string); ok {
		m.Name = name
	}

	if text, ok := msg["text"].(string); ok {
		m.Text = text
	}
	if typ, ok := msg["type"].(string); ok {
		m.Type = typ
	}
	if done, ok := msg["done"].(bool); ok {
		m.IsDone = done
	}
	if props, ok := msg["props"].(map[string]interface{}); ok {
		m.Props = props
	}

	if isNew, ok := msg["new"].(bool); ok {
		m.IsNew = isNew
	}

	if assistantID, ok := msg["assistant_id"].(string); ok {
		m.AssistantID = assistantID
	}

	if assistantName, ok := msg["assistant_name"].(string); ok {
		m.AssistantName = assistantName
	}

	if assistantAvatar, ok := msg["assistant_avatar"].(string); ok {
		m.AssistantAvatar = assistantAvatar
	}

	if actions, ok := msg["actions"].([]interface{}); ok {
		for _, action := range actions {
			if v, ok := action.(map[string]interface{}); ok {
				action := Action{}
				if name, ok := v["name"].(string); ok {
					action.Name = name
				}
				if t, ok := v["type"].(string); ok {
					action.Type = t
				}
				if payload, ok := v["payload"].(map[string]interface{}); ok {
					action.Payload = payload
				}
				m.Actions = append(m.Actions, action)
			}
		}
	}
	if data, ok := msg["data"].(map[string]interface{}); ok {
		m.Data = data
	}
	return m
}

// Done set the done flag
func (m *Message) Done() *Message {
	m.IsDone = true
	return m
}

// Assistant set the assistant
func (m *Message) Assistant(id string, name string, avatar string) *Message {
	m.AssistantID = id
	m.AssistantName = name
	m.AssistantAvatar = avatar
	return m
}

// Action add an action
func (m *Message) Action(name string, t string, payload interface{}, next string) *Message {
	if m.Data != nil {
		payload = helper.Bind(payload, m.Data)
	}
	m.Actions = append(m.Actions, Action{
		Name:    name,
		Type:    t,
		Payload: payload,
	})
	return m
}

// Bind replace with data
func (m *Message) Bind(data map[string]interface{}) *Message {
	if data == nil {
		return m
	}
	m.Data = maps.Of(data).Dot()
	return m
}

// Write writes the message to response writer
func (m *Message) Write(w gin.ResponseWriter) bool {
	defer func() {
		if r := recover(); r != nil {
			message := "Write Response Exception: (if client close the connection, it's normal) \n  %s\n\n"
			color.Red(message, r)
		}
	}()

	data, err := jsoniter.Marshal(m)
	if err != nil {
		log.Error("%s", err.Error())
		return false
	}

	data = append([]byte("data: "), data...)
	data = append(data, []byte("\n\n")...)

	if _, err := w.Write(data); err != nil {
		color.Red("Write JSON Message Error: %s", err.Error())
		return false
	}
	w.Flush()
	return true
}

// WriteError writes an error message to response writer
func (m *Message) WriteError(w gin.ResponseWriter, message string) {
	errMsg := strings.Trim(exception.New(message, 500).Message, "\"")
	data := []byte(fmt.Sprintf(`{"text":"%s","type":"error"`, errMsg))
	if m.IsDone {
		data = []byte(fmt.Sprintf(`{"text":"%s","type":"error","done":true`, errMsg))
	}
	data = append([]byte("data: "), data...)
	data = append(data, []byte("}\n\n")...)

	if _, err := w.Write(data); err != nil {
		color.Red("Write JSON Message Error: %s", message)
	}
	w.Flush()
}

// MarshalJSON implements json.Marshaler interface
func (m *Message) MarshalJSON() ([]byte, error) {
	type Alias Message
	return jsoniter.Marshal(&struct {
		*Alias
	}{
		Alias: (*Alias)(m),
	})
}

// UnmarshalJSON implements json.Unmarshaler interface
func (m *Message) UnmarshalJSON(data []byte) error {
	type Alias Message
	aux := &struct {
		*Alias
	}{
		Alias: (*Alias)(m),
	}
	if err := jsoniter.Unmarshal(data, &aux); err != nil {
		return err
	}
	return nil
}

// MarshalJSON implements json.Marshaler interface
func (a *Action) MarshalJSON() ([]byte, error) {
	type Alias Action
	return jsoniter.Marshal(&struct {
		*Alias
	}{
		Alias: (*Alias)(a),
	})
}

// UnmarshalJSON implements json.Unmarshaler interface
func (a *Action) UnmarshalJSON(data []byte) error {
	type Alias Action
	aux := &struct {
		*Alias
	}{
		Alias: (*Alias)(a),
	}
	if err := jsoniter.Unmarshal(data, &aux); err != nil {
		return err
	}
	return nil
}<|MERGE_RESOLUTION|>--- conflicted
+++ resolved
@@ -101,13 +101,10 @@
 	text := string(data)
 	log.Debug("openai:%s",text)
 	data = []byte(strings.TrimPrefix(text, "data: "))
-<<<<<<< HEAD
-=======
 	// fmt.Println("--------------------------------")
 	// fmt.Println(string(data))
 	// fmt.Println("--------------------------------")
 
->>>>>>> 839f3bb4
 	switch {
 	case strings.Contains(text, `[DONE]`):
 		msg.IsDone = true
@@ -241,10 +238,7 @@
 			contents.SetFunctionID(id)
 		}
 
-<<<<<<< HEAD
 		// contents.AppendFunction([]byte(m.Text))
-=======
-		contents.AppendFunction([]byte(m.Text))
 		return m
 
 	case "loading":
@@ -257,7 +251,6 @@
 		}
 		contents.UpdateType(m.Type, m.Props)
 		return m
->>>>>>> 839f3bb4
 	}
 
 }
