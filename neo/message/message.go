--- conflicted
+++ resolved
@@ -47,13 +47,10 @@
 	Data            map[string]interface{} `json:"-"`                          // data for the message
 	Pending         bool                   `json:"-"`                          // pending for the message
 	Hidden          bool                   `json:"hidden,omitempty"`           // hidden for the message (not show in the UI and history)
-<<<<<<< HEAD
+	Retry           bool                   `json:"retry,omitempty"`            // retry for the message
+	Silent          bool                   `json:"silent,omitempty"`           // silent for the message (not show in the UI and history)
 	ToolCallId      string                 `json:"tool_call_id,omitempty"`
 	ToolCalls       []FunctionCall         `json:"tool_calls,omitempty"`
-=======
-	Retry           bool                   `json:"retry,omitempty"`            // retry for the message
-	Silent          bool                   `json:"silent,omitempty"`           // silent for the message (not show in the UI and history)
->>>>>>> adc3d018
 }
 
 // Mention represents a mention
