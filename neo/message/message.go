package message

import (
	"fmt"
	"os"
	"strings"
	"sync"

	"github.com/fatih/color"
	"github.com/gin-gonic/gin"
	jsoniter "github.com/json-iterator/go"
	"github.com/yaoapp/gou/helper"
	"github.com/yaoapp/kun/exception"
	"github.com/yaoapp/kun/log"
	"github.com/yaoapp/kun/maps"
	"github.com/yaoapp/yao/openai"
)

var locker = sync.Mutex{}

// Message the message
type Message struct {
	ID              string                 `json:"id,omitempty"`               // id for the message
	ToolID          string                 `json:"tool_id,omitempty"`          // tool_id for the message
	Text            string                 `json:"text,omitempty"`             // text content
	Type            string                 `json:"type,omitempty"`             // error, text, plan, table, form, page, file, video, audio, image, markdown, json ...
	Props           map[string]interface{} `json:"props,omitempty"`            // props for the types
	IsDone          bool                   `json:"done,omitempty"`             // Mark as a done message from neo
	IsNew           bool                   `json:"new,omitempty"`              // Mark as a new message from neo
	IsDelta         bool                   `json:"delta,omitempty"`            // Mark as a delta message from neo
	Actions         []Action               `json:"actions,omitempty"`          // Conversation Actions for frontend
	Attachments     []Attachment           `json:"attachments,omitempty"`      // File attachments
	Role            string                 `json:"role,omitempty"`             // user, assistant, system ...
	Name            string                 `json:"name,omitempty"`             // name for the message
	AssistantID     string                 `json:"assistant_id,omitempty"`     // assistant_id (for assistant role = assistant )
	AssistantName   string                 `json:"assistant_name,omitempty"`   // assistant_name (for assistant role = assistant )
	AssistantAvatar string                 `json:"assistant_avatar,omitempty"` // assistant_avatar (for assistant role = assistant )
	Mentions        []Mention              `json:"menions,omitempty"`          // Mentions for the message ( for user  role = user )
	Data            map[string]interface{} `json:"-"`                          // data for the message
	Pending         bool                   `json:"-"`                          // pending for the message
	Hidden          bool                   `json:"hidden,omitempty"`           // hidden for the message (not show in the UI and history)
	Retry           bool                   `json:"retry,omitempty"`            // retry for the message
	Silent          bool                   `json:"silent,omitempty"`           // silent for the message (not show in the UI and history)
	IsTool          bool                   `json:"-"`                          // is tool for the message for native tool_calls
	IsBeginTool     bool                   `json:"-"`                          // is new tool for the message for native tool_calls
	IsEndTool       bool                   `json:"-"`                          // is end tool for the message for native tool_calls
	Result          any                    `json:"result,omitempty"`           // result for the message
	Begin           int64                  `json:"begin,omitempty"`            // begin at for the message // timestamp
	End             int64                  `json:"end,omitempty"`              // end at for the message // timestamp
}

// Mention represents a mention
type Mention struct {
	ID     string `json:"assistant_id"`     // assistant_id
	Name   string `json:"name"`             // name
	Avatar string `json:"avatar,omitempty"` // avatar
}

// Attachment represents a file attachment
type Attachment struct {
	Name        string `json:"name,omitempty"`
	URL         string `json:"url,omitempty"`
	Description string `json:"description,omitempty"`
	Type        string `json:"type,omitempty"`
	ContentType string `json:"content_type,omitempty"`
	Bytes       int64  `json:"bytes,omitempty"`
	CreatedAt   int64  `json:"created_at,omitempty"`
	FileID      string `json:"file_id,omitempty"`
	ChatID      string `json:"chat_id,omitempty"`
	AssistantID string `json:"assistant_id,omitempty"`
}

// Action the action
type Action struct {
	Name    string      `json:"name,omitempty"`
	Type    string      `json:"type"`
	Payload interface{} `json:"payload,omitempty"`
}

// New create a new message
func New() *Message {
	return &Message{Actions: []Action{}, Props: map[string]interface{}{}}
}

// NewHistory create a new message from history
func NewHistory(history map[string]interface{}) ([]Message, error) {
	if history == nil {
		return []Message{}, nil
	}

	var copy map[string]interface{} = map[string]interface{}{}
	for key, value := range history {
		if key != "content" {
			copy[key] = value
		}
	}

	globalMessage := New().Map(copy)
	messages := []Message{}
	if content, ok := history["content"].(string); ok {
		if strings.HasPrefix(content, "{") && strings.HasSuffix(content, "}") {
			var msg Message = *globalMessage
			if err := jsoniter.UnmarshalFromString(content, &msg); err != nil {
				return nil, err
			}
			messages = append(messages, msg)
		} else if strings.HasPrefix(content, "[") && strings.HasSuffix(content, "]") {
			var msgs []Message
			if err := jsoniter.UnmarshalFromString(content, &msgs); err != nil {
				return nil, err
			}
			for _, msg := range msgs {
				msg.AssistantID = globalMessage.AssistantID
				msg.AssistantName = globalMessage.AssistantName
				msg.AssistantAvatar = globalMessage.AssistantAvatar
				msg.Role = globalMessage.Role
				msg.Name = globalMessage.Name
				msg.Mentions = globalMessage.Mentions
				messages = append(messages, msg)
			}
		} else {
			messages = append(messages, Message{Text: content})
		}
	}

	return messages, nil
}

// NewContent create a new message from content
func NewContent(content string) ([]Message, error) {
	messages := []Message{}
	if strings.HasPrefix(content, "{") && strings.HasSuffix(content, "}") {
		var msg Message
		if err := jsoniter.UnmarshalFromString(content, &msg); err != nil {
			return nil, err
		}
		messages = append(messages, msg)
	} else if strings.HasPrefix(content, "[") && strings.HasSuffix(content, "]") {
		var msgs []Message
		if err := jsoniter.UnmarshalFromString(content, &msgs); err != nil {
			return nil, err
		}
		for _, msg := range msgs {
			messages = append(messages, msg)
		}
	} else {
		messages = append(messages, Message{Text: content})
	}
	return messages, nil
}

// NewString create a new message from string
func NewString(content string, id ...string) (*Message, error) {
	if strings.HasPrefix(content, "{") && strings.HasSuffix(content, "}") {
		var msg Message
		if err := jsoniter.UnmarshalFromString(content, &msg); err != nil {
			return nil, err
		}
		return &msg, nil
	}
	if len(id) > 0 {
		return &Message{ID: id[0], Text: content}, nil
	}
	return &Message{Text: content}, nil
}

// NewStringError create a new message from string error
func NewStringError(content string) (*Message, error) {
	if strings.HasPrefix(content, "{") && strings.HasSuffix(content, "}") {
		var msg = New()
		var errorMessage openai.ErrorMessage
		if err := jsoniter.UnmarshalFromString(content, &errorMessage); err != nil {
			msg.Text = err.Error() + "\n" + content
			return msg, nil
		}
		msg.Type = "error"
		msg.Text = errorMessage.Error.Message
		return msg, nil
	}
	return &Message{Text: content}, nil
}

// NewMap create a new message from map
func NewMap(content map[string]interface{}) (*Message, error) {
	return New().Map(content), nil
}

// NewAny create a new message from any content
func NewAny(content interface{}) (*Message, error) {
	switch v := content.(type) {
	case string:
		return NewString(v)
	case map[string]interface{}:
		return NewMap(v)
	}
	return nil, fmt.Errorf("unknown content type: %T", content)
}

// NewOpenAI create a new message from OpenAI response
func NewOpenAI(data []byte, isThinking bool) *Message {

	// For debug environment, print the response data
	if os.Getenv("YAO_AGENT_PRINT_RESPONSE_DATA") == "true" {
		log.Trace("[Response Data] %s", string(data))
	}

	if data == nil || len(data) == 0 {
		return nil
	}

	msg := New()
	text := string(data)
	log.Trace("openai response:%s", text)
	if text == ": keep-alive"{
		return nil
	}
	data = []byte(strings.TrimPrefix(text, "data: "))

	switch {
	case strings.Contains(text, `"object":"chat.completion.chunk"`): // Delta content
		var chunk openai.ChatCompletionChunk
		err := jsoniter.Unmarshal(data, &chunk)
		if err != nil {
			color.Red("JSON parse error: %s", err.Error())
			color.White(string(data))
			msg.Text = "JSON parse error\n" + string(data)
			msg.Type = "error"
			msg.IsDone = true
		}

		// Empty content, then it is a pending message
		if len(chunk.Choices) == 0 {
			msg.Pending = true
			return msg
		}

		// Tool calls
		if len(chunk.Choices[0].Delta.ToolCalls) > 0 || chunk.Choices[0].FinishReason == "tool_calls" {
			msg.Type = "tool_calls_native"
			text := ""
			if len(chunk.Choices[0].Delta.ToolCalls) > 0 {
				id := chunk.Choices[0].Delta.ToolCalls[0].ID
				function := chunk.Choices[0].Delta.ToolCalls[0].Function.Name
				arguments := chunk.Choices[0].Delta.ToolCalls[0].Function.Arguments
				msg.Props["function"] = function
				msg.Props["arguments"] = arguments
				msg.Props["id"] = id
				msg.Props["tool_calls_native"] = true
				text = arguments
				if id != "" {
					msg.IsBeginTool = true
					msg.IsNew = true // mark as a new message
					text = fmt.Sprintf(`{"id": "%s", "function": "%s", "arguments": %s`, id, function, arguments)
				}
			}

			if chunk.Choices[0].FinishReason == "tool_calls" {
				msg.IsEndTool = true
			}

			msg.Text = text
			return msg
		}

		// Text content
		if chunk.Choices[0].Delta.Content != "" {
			msg.Type = "text"
			msg.Text = chunk.Choices[0].Delta.Content
			msg.IsDone = chunk.Choices[0].FinishReason == "stop" // is done when the content is finished
			return msg
		}

		// Done messages
		if chunk.Choices[0].FinishReason == "stop" || chunk.Choices[0].FinishReason == "tool_calls" {
			msg.IsDone = true
			return msg
		}

		// Reasoning content
		if chunk.Choices[0].Delta.ReasoningContent != "" {
			msg.Type = "think"
			msg.Text = chunk.Choices[0].Delta.ReasoningContent
			return msg
		}
		// Content is empty and is thinking, then it is a thinking message pending
		if isThinking {
			msg.Type = "think"
			msg.Text = ""
			return msg
		}

		msg.Text = ""
		return msg

	case strings.Contains(text, `"usage":`): // usage content
		msg.IsDone = true
		break

	case strings.Contains(text, `[DONE]`):
		msg.IsDone = true
		return msg

	case len(data) > 2 && data[0] == '{' && data[len(data)-1] == '}': // JSON content (error)

		var error openai.Error
		var errorMessage openai.ErrorMessage
		if strings.Contains(string(data), `"error":`) {
			if err := jsoniter.Unmarshal(data, &errorMessage); err != nil {
				color.Red("JSON parse error: %s", err.Error())
				color.White(string(data))
				msg.Text = "JSON parse error\n" + string(data)
				msg.Type = "error"
				msg.IsDone = true
				return msg
			}
			error = errorMessage.Error
		} else {
			err := jsoniter.Unmarshal(data, &error)
			if err != nil {
				color.Red("JSON parse error: %s", err.Error())
				color.White(string(data))
				msg.Text = "JSON parse error\n" + string(data)
				msg.Type = "error"
				msg.IsDone = true
				return msg
			}
		}

		message := error.Message
		if message == "" {
			message = "Unknown error occurred\n" + string(data)
		}

		msg.Type = "error"
		msg.Text = message
		msg.IsDone = true
		return msg

	case !strings.Contains(text, `data: `): // unknown message or uncompleted message
		msg.Pending = true
		msg.Text = text
		return msg

	default: // unknown message
		str := strings.TrimPrefix(strings.Trim(string(data), "\""), "data: ")
		msg.Type = "error"
		msg.Text = str
		return msg
	}

	return msg
}

// String returns the string representation
func (m *Message) String() string {
	typ := m.Type
	if typ == "" {
		typ = "text"
	}

	switch typ {
	case "text", "think", "tool", "tool_calls_native":
		return m.Text

	case "error":
		return m.Text

	default:
		raw, _ := jsoniter.MarshalToString(map[string]interface{}{"type": m.Type, "props": m.Props})
		return raw
	}
}

// SetText set the text
func (m *Message) SetText(text string) *Message {
	m.Text = text
	if m.Data != nil {
		if replaced := helper.Bind(text, m.Data); replaced != nil {
			if replacedText, ok := replaced.(string); ok {
				m.Text = replacedText
			}
		}
	}
	return m
}

// SetProps set the props
func (m *Message) SetProps(props map[string]interface{}) *Message {
	m.Props = props
	return m
}

// Error set the error
func (m *Message) Error(message interface{}) *Message {
	m.Type = "error"
	switch v := message.(type) {
	case error:
		m.Text = v.Error()
	case string:
		m.Text = v
	default:
		m.Text = fmt.Sprintf("%v", message)
	}
	return m
}

// SetContent set the content
func (m *Message) SetContent(content string) *Message {
	if strings.HasPrefix(content, "{") && strings.HasSuffix(content, "}") {
		var msg Message
		if err := jsoniter.UnmarshalFromString(content, &msg); err != nil {
			m.Text = err.Error() + "\n" + content
			return m
		}
		*m = msg
	} else {
		m.Text = content
		m.Type = "text"
	}
	return m
}

// AppendTo append the contents
func (m *Message) AppendTo(contents *Contents) *Message {

	// Set type
	if m.Type == "" {
		m.Type = "text"
	}
	if !m.IsNew && contents.Current == -1 {
		m.IsNew = true
	}
	switch m.Type {
	case "text", "think", "tool", "tool_calls_native":
		if m.Text != "" {
			if m.IsNew {
<<<<<<< HEAD
				contents.NewText([]byte(m.Text), m.ID)
				contents.UpdateType("text", m.Props, m.ID)
				return m
			}
			contents.AppendText([]byte(m.Text), m.ID)
			contents.UpdateType("text", m.Props, m.ID)
=======
				contents.NewText([]byte(m.Text), Extra{ID: m.ID, Begin: m.Begin, End: m.End})
				return m
			}
			contents.AppendText([]byte(m.Text), Extra{ID: m.ID, Begin: m.Begin, End: m.End})
>>>>>>> 91cf5263
			return m
		}

		return m

	case "loading", "error", "action", "progress": // Ignore progress, loading, action and error messages
		return m

	default:
		if m.IsNew {
			contents.NewType(m.Type, m.Props)
			return m
		}
		contents.UpdateType(m.Type, m.Props)
		return m
	}

}

// Content get the content
func (m *Message) Content() string {
	content := map[string]interface{}{"text": m.Text}
	if m.Attachments != nil {
		content["attachments"] = m.Attachments
	}

	if m.Type != "" {
		content["type"] = m.Type
	}
	contentRaw, _ := jsoniter.MarshalToString(content)
	return contentRaw
}

// ToMap convert to map
func (m *Message) ToMap() map[string]interface{} {
	return map[string]interface{}{
		"content": m.Content(),
		"role":    m.Role,
		"name":    m.Name,
	}
}

// Map set from map
func (m *Message) Map(msg map[string]interface{}) *Message {
	if msg == nil {
		return m
	}

	// Content  {"text": "xxxx",  "attachments": ... }
	if content, ok := msg["content"].(string); ok {
		if strings.HasPrefix(content, "{") && strings.HasSuffix(content, "}") {
			var msg Message
			if err := jsoniter.UnmarshalFromString(content, &msg); err != nil {
				m.Text = err.Error() + "\n" + content
				return m
			}
			*m = msg
		} else {
			m.Text = content
			m.Type = "text"
		}
	}

	if role, ok := msg["role"].(string); ok {
		m.Role = role
	}

	if name, ok := msg["name"].(string); ok {
		m.Name = name
	}

	if text, ok := msg["text"].(string); ok {
		m.Text = text
	}
	if typ, ok := msg["type"].(string); ok {
		m.Type = typ
	}
	if done, ok := msg["done"].(bool); ok {
		m.IsDone = done
	}
	if props, ok := msg["props"].(map[string]interface{}); ok {
		m.Props = props
	}

	if isNew, ok := msg["new"].(bool); ok {
		m.IsNew = isNew
	}

	if isDelta, ok := msg["delta"].(bool); ok {
		m.IsDelta = isDelta
	}

	if assistantID, ok := msg["assistant_id"].(string); ok {
		m.AssistantID = assistantID

		// Set name
		if m.Role == "assistant" {
			m.Name = m.AssistantID
		}
	}

	if assistantName, ok := msg["assistant_name"].(string); ok {
		m.AssistantName = assistantName
	}

	if assistantAvatar, ok := msg["assistant_avatar"].(string); ok {
		m.AssistantAvatar = assistantAvatar
	}

	if actions, ok := msg["actions"].([]interface{}); ok {
		for _, action := range actions {
			if v, ok := action.(map[string]interface{}); ok {
				action := Action{}
				if name, ok := v["name"].(string); ok {
					action.Name = name
				}
				if t, ok := v["type"].(string); ok {
					action.Type = t
				}
				if payload, ok := v["payload"].(map[string]interface{}); ok {
					action.Payload = payload
				}
				m.Actions = append(m.Actions, action)
			}
		}
	}
	if data, ok := msg["data"].(map[string]interface{}); ok {
		m.Data = data
	}
	return m
}

// Done set the done flag
func (m *Message) Done() *Message {
	m.IsDone = true
	return m
}

// Assistant set the assistant
func (m *Message) Assistant(id string, name string, avatar string) *Message {
	m.AssistantID = id
	m.AssistantName = name
	m.AssistantAvatar = avatar
	return m
}

// Action add an action
func (m *Message) Action(name string, t string, payload interface{}, next string) *Message {
	if m.Data != nil {
		payload = helper.Bind(payload, m.Data)
	}
	m.Actions = append(m.Actions, Action{
		Name:    name,
		Type:    t,
		Payload: payload,
	})
	return m
}

// Bind replace with data
func (m *Message) Bind(data map[string]interface{}) *Message {
	if data == nil {
		return m
	}
	m.Data = maps.Of(data).Dot()
	return m
}

// Callback callback the message
func (m *Message) Callback(fn interface{}) *Message {
	if fn != nil {
		switch v := fn.(type) {
		case func(msg *Message):
			if v == nil {
				break
			}
			v(m)
			break

		case func():
			if v == nil {
				break
			}
			v()
			break

		default:
			fmt.Println("no match callback")
			break
		}
	}
	return m
}

// Write writes the message to response writer
func (m *Message) Write(w gin.ResponseWriter) bool {

	// Sync write to response writer
	locker.Lock()
	defer locker.Unlock()

	defer func() {
		if r := recover(); r != nil {

			// Ignore if done is true
			if m.IsDone {
				return
			}

			message := "Write Response Exception: (if client close the connection, it's normal) \n  %s\n\n"
			color.Red(message, r)

			// Print the message
			raw, _ := jsoniter.MarshalToString(m)
			color.White("Message:\n %s", raw)
		}
	}()

	// Ignore silent messages
	if m.Silent {
		return true
	}

	data, err := jsoniter.Marshal(m)
	if err != nil {
		log.Error("%s", err.Error())
		return false
	}

	data = append([]byte("data: "), data...)
	data = append(data, []byte("\n\n")...)

	if _, err := w.Write(data); err != nil {
		color.Red("Write JSON Message Error: %s", err.Error())
		return false
	}
	w.Flush()
	return true
}

// WriteError writes an error message to response writer
func (m *Message) WriteError(w gin.ResponseWriter, message string) {
	errMsg := strings.Trim(exception.New(message, 500).Message, "\"")
	data := []byte(fmt.Sprintf(`{"text":"%s","type":"error"`, errMsg))
	if m.IsDone {
		data = []byte(fmt.Sprintf(`{"text":"%s","type":"error","done":true`, errMsg))
	}
	data = append([]byte("data: "), data...)
	data = append(data, []byte("}\n\n")...)

	if _, err := w.Write(data); err != nil {
		color.Red("Write JSON Message Error: %s", message)
	}
	w.Flush()
}

// MarshalJSON implements json.Marshaler interface
func (m *Message) MarshalJSON() ([]byte, error) {
	type Alias Message
	return jsoniter.Marshal(&struct {
		*Alias
	}{
		Alias: (*Alias)(m),
	})
}

// UnmarshalJSON implements json.Unmarshaler interface
func (m *Message) UnmarshalJSON(data []byte) error {
	type Alias Message
	aux := &struct {
		*Alias
	}{
		Alias: (*Alias)(m),
	}
	if err := jsoniter.Unmarshal(data, &aux); err != nil {
		return err
	}
	return nil
}

// MarshalJSON implements json.Marshaler interface
func (a *Action) MarshalJSON() ([]byte, error) {
	type Alias Action
	return jsoniter.Marshal(&struct {
		*Alias
	}{
		Alias: (*Alias)(a),
	})
}

// UnmarshalJSON implements json.Unmarshaler interface
func (a *Action) UnmarshalJSON(data []byte) error {
	type Alias Action
	aux := &struct {
		*Alias
	}{
		Alias: (*Alias)(a),
	}
	if err := jsoniter.Unmarshal(data, &aux); err != nil {
		return err
	}
	return nil
}<|MERGE_RESOLUTION|>--- conflicted
+++ resolved
@@ -434,24 +434,14 @@
 	case "text", "think", "tool", "tool_calls_native":
 		if m.Text != "" {
 			if m.IsNew {
-<<<<<<< HEAD
-				contents.NewText([]byte(m.Text), m.ID)
-				contents.UpdateType("text", m.Props, m.ID)
-				return m
-			}
-			contents.AppendText([]byte(m.Text), m.ID)
-			contents.UpdateType("text", m.Props, m.ID)
-=======
 				contents.NewText([]byte(m.Text), Extra{ID: m.ID, Begin: m.Begin, End: m.End})
 				return m
 			}
 			contents.AppendText([]byte(m.Text), Extra{ID: m.ID, Begin: m.Begin, End: m.End})
->>>>>>> 91cf5263
 			return m
 		}
-
 		return m
-
+		
 	case "loading", "error", "action", "progress": // Ignore progress, loading, action and error messages
 		return m
 
