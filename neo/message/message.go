package message

import (
	"fmt"
	"os"
	"strings"
	"sync"

	"github.com/fatih/color"
	"github.com/gin-gonic/gin"
	jsoniter "github.com/json-iterator/go"
	"github.com/yaoapp/gou/helper"
	"github.com/yaoapp/kun/exception"
	"github.com/yaoapp/kun/log"
	"github.com/yaoapp/kun/maps"
	"github.com/yaoapp/yao/openai"
)

var locker = sync.Mutex{}

// Message the message
type Message struct {
	ID              string                 `json:"id,omitempty"`               // id for the message
	ToolID          string                 `json:"tool_id,omitempty"`          // tool_id for the message
	Text            string                 `json:"text,omitempty"`             // text content
	Type            string                 `json:"type,omitempty"`             // error, text, plan, table, form, page, file, video, audio, image, markdown, json ...
	Props           map[string]interface{} `json:"props,omitempty"`            // props for the types
	IsDone          bool                   `json:"done,omitempty"`             // Mark as a done message from neo
	IsNew           bool                   `json:"new,omitempty"`              // Mark as a new message from neo
	IsDelta         bool                   `json:"delta,omitempty"`            // Mark as a delta message from neo
	Actions         []Action               `json:"actions,omitempty"`          // Conversation Actions for frontend
	Attachments     []Attachment           `json:"attachments,omitempty"`      // File attachments
	Role            string                 `json:"role,omitempty"`             // user, assistant, system ...
	Name            string                 `json:"name,omitempty"`             // name for the message
	AssistantID     string                 `json:"assistant_id,omitempty"`     // assistant_id (for assistant role = assistant )
	AssistantName   string                 `json:"assistant_name,omitempty"`   // assistant_name (for assistant role = assistant )
	AssistantAvatar string                 `json:"assistant_avatar,omitempty"` // assistant_avatar (for assistant role = assistant )
	Mentions        []Mention              `json:"menions,omitempty"`          // Mentions for the message ( for user  role = user )
	Data            map[string]interface{} `json:"-"`                          // data for the message
	Pending         bool                   `json:"-"`                          // pending for the message
	Hidden          bool                   `json:"hidden,omitempty"`           // hidden for the message (not show in the UI and history)
	Retry           bool                   `json:"retry,omitempty"`            // retry for the message
	Silent          bool                   `json:"silent,omitempty"`           // silent for the message (not show in the UI and history)
	IsTool          bool                   `json:"-"`                          // is tool for the message for native tool_calls
	IsBeginTool     bool                   `json:"-"`                          // is new tool for the message for native tool_calls
	IsEndTool       bool                   `json:"-"`                          // is end tool for the message for native tool_calls
	Result          any                    `json:"result,omitempty"`           // result for the message
	Begin           int64                  `json:"begin,omitempty"`            // begin at for the message // timestamp
	End             int64                  `json:"end,omitempty"`              // end at for the message // timestamp
}

// Mention represents a mention
type Mention struct {
	ID     string `json:"assistant_id"`     // assistant_id
	Name   string `json:"name"`             // name
	Avatar string `json:"avatar,omitempty"` // avatar
}

// Attachment represents a file attachment
type Attachment struct {
	Name        string `json:"name,omitempty"`
	URL         string `json:"url,omitempty"`
	Description string `json:"description,omitempty"`
	Type        string `json:"type,omitempty"`
	ContentType string `json:"content_type,omitempty"`
	Bytes       int64  `json:"bytes,omitempty"`
	CreatedAt   int64  `json:"created_at,omitempty"`
	FileID      string `json:"file_id,omitempty"`
	ChatID      string `json:"chat_id,omitempty"`
	AssistantID string `json:"assistant_id,omitempty"`
}

// Action the action
type Action struct {
	Name    string      `json:"name,omitempty"`
	Type    string      `json:"type"`
	Payload interface{} `json:"payload,omitempty"`
}

// New create a new message
func New() *Message {
	return &Message{Actions: []Action{}, Props: map[string]interface{}{}}
}

// NewHistory create a new message from history
func NewHistory(history map[string]interface{}) ([]Message, error) {
	if history == nil {
		return []Message{}, nil
	}

	var copy map[string]interface{} = map[string]interface{}{}
	for key, value := range history {
		if key != "content" {
			copy[key] = value
		}
	}

	globalMessage := New().Map(copy)
	messages := []Message{}
	if content, ok := history["content"].(string); ok {
		if strings.HasPrefix(content, "{") && strings.HasSuffix(content, "}") {
			var msg Message = *globalMessage
			if err := jsoniter.UnmarshalFromString(content, &msg); err != nil {
				return nil, err
			}
			messages = append(messages, msg)
		} else if strings.HasPrefix(content, "[") && strings.HasSuffix(content, "]") {
			var msgs []Message
			if err := jsoniter.UnmarshalFromString(content, &msgs); err != nil {
				return nil, err
			}
			for _, msg := range msgs {
				msg.AssistantID = globalMessage.AssistantID
				msg.AssistantName = globalMessage.AssistantName
				msg.AssistantAvatar = globalMessage.AssistantAvatar
				msg.Role = globalMessage.Role
				msg.Name = globalMessage.Name
				msg.Mentions = globalMessage.Mentions
				messages = append(messages, msg)
			}
		} else {
			messages = append(messages, Message{Text: content})
		}
	}

	return messages, nil
}

// NewContent create a new message from content
func NewContent(content string) ([]Message, error) {
	messages := []Message{}
	if strings.HasPrefix(content, "{") && strings.HasSuffix(content, "}") {
		var msg Message
		if err := jsoniter.UnmarshalFromString(content, &msg); err != nil {
			return nil, err
		}
		messages = append(messages, msg)
	} else if strings.HasPrefix(content, "[") && strings.HasSuffix(content, "]") {
		var msgs []Message
		if err := jsoniter.UnmarshalFromString(content, &msgs); err != nil {
			return nil, err
		}
		for _, msg := range msgs {
			messages = append(messages, msg)
		}
	} else {
		messages = append(messages, Message{Text: content})
	}
	return messages, nil
}

// NewString create a new message from string
func NewString(content string, id ...string) (*Message, error) {
	if strings.HasPrefix(content, "{") && strings.HasSuffix(content, "}") {
		var msg Message
		if err := jsoniter.UnmarshalFromString(content, &msg); err != nil {
			return nil, err
		}
		return &msg, nil
	}
	if len(id) > 0 {
		return &Message{ID: id[0], Text: content}, nil
	}
	return &Message{Text: content}, nil
}

// NewStringError create a new message from string error
func NewStringError(content string) (*Message, error) {
	if strings.HasPrefix(content, "{") && strings.HasSuffix(content, "}") {
		var msg = New()
		var errorMessage openai.ErrorMessage
		if err := jsoniter.UnmarshalFromString(content, &errorMessage); err != nil {
			msg.Text = err.Error() + "\n" + content
			return msg, nil
		}
		msg.Type = "error"
		msg.Text = errorMessage.Error.Message
		return msg, nil
	}
	return &Message{Text: content}, nil
}

// NewMap create a new message from map
func NewMap(content map[string]interface{}) (*Message, error) {
	return New().Map(content), nil
}

// NewAny create a new message from any content
func NewAny(content interface{}) (*Message, error) {
	switch v := content.(type) {
	case string:
		return NewString(v)
	case map[string]interface{}:
		return NewMap(v)
	}
	return nil, fmt.Errorf("unknown content type: %T", content)
}

// NewOpenAI create a new message from OpenAI response
func NewOpenAI(data []byte, isThinking bool) *Message {

	// For debug environment, print the response data
	if os.Getenv("YAO_AGENT_PRINT_RESPONSE_DATA") == "true" {
		log.Trace("[Response Data] %s", string(data))
	}

	if data == nil || len(data) == 0 {
		return nil
	}

	msg := New()
	text := string(data)
	log.Trace("openai response:%s", text)
	if text == ": keep-alive"{
		return nil
	}
	data = []byte(strings.TrimPrefix(text, "data: "))

	switch {
	case strings.Contains(text, `"object":"chat.completion.chunk"`): // Delta content
		var chunk openai.ChatCompletionChunk
		err := jsoniter.Unmarshal(data, &chunk)
		if err != nil {
			color.Red("JSON parse error: %s", err.Error())
			color.White(string(data))
			msg.Text = "JSON parse error\n" + string(data)
			msg.Type = "error"
			msg.IsDone = true
		}

		// Empty content, then it is a pending message
		if len(chunk.Choices) == 0 {
			msg.Pending = true
			return msg
		}

		// Tool calls
		if len(chunk.Choices[0].Delta.ToolCalls) > 0 || chunk.Choices[0].FinishReason == "tool_calls" {
			msg.Type = "tool_calls_native"
			text := ""
			if len(chunk.Choices[0].Delta.ToolCalls) > 0 {
				id := chunk.Choices[0].Delta.ToolCalls[0].ID
				function := chunk.Choices[0].Delta.ToolCalls[0].Function.Name
				arguments := chunk.Choices[0].Delta.ToolCalls[0].Function.Arguments
				msg.Props["function"] = function
				msg.Props["arguments"] = arguments
				msg.Props["id"] = id
				msg.Props["tool_calls_native"] = true
				text = arguments
				if id != "" {
					msg.IsBeginTool = true
					msg.IsNew = true // mark as a new message
					text = fmt.Sprintf(`{"id": "%s", "function": "%s", "arguments": %s`, id, function, arguments)
				}
			}

			if chunk.Choices[0].FinishReason == "tool_calls" {
				msg.IsEndTool = true
			}

			msg.Text = text
			return msg
		}

		// Text content
		if chunk.Choices[0].Delta.Content != "" {
			msg.Type = "text"
			msg.Text = chunk.Choices[0].Delta.Content
			msg.IsDone = chunk.Choices[0].FinishReason == "stop" // is done when the content is finished
			return msg
		}

		// Done messages
		if chunk.Choices[0].FinishReason == "stop" || chunk.Choices[0].FinishReason == "tool_calls" {
			msg.IsDone = true
			return msg
		}

		// Reasoning content
		if chunk.Choices[0].Delta.ReasoningContent != "" {
			msg.Type = "think"
			msg.Text = chunk.Choices[0].Delta.ReasoningContent
			return msg
		}
		// Content is empty and is thinking, then it is a thinking message pending
		if isThinking {
			msg.Type = "think"
			msg.Text = ""
			return msg
		}

		msg.Text = ""
		return msg

	case strings.Contains(text, `"usage":`): // usage content
		msg.IsDone = true
		break

	case strings.Contains(text, `[DONE]`):
		msg.IsDone = true
		return msg

	case len(data) > 2 && data[0] == '{' && data[len(data)-1] == '}': // JSON content (error)

		var error openai.Error
		var errorMessage openai.ErrorMessage
		if strings.Contains(string(data), `"error":`) {
			if err := jsoniter.Unmarshal(data, &errorMessage); err != nil {
				color.Red("JSON parse error: %s", err.Error())
				color.White(string(data))
				msg.Text = "JSON parse error\n" + string(data)
				msg.Type = "error"
				msg.IsDone = true
				return msg
			}
			error = errorMessage.Error
		} else {
			err := jsoniter.Unmarshal(data, &error)
			if err != nil {
				color.Red("JSON parse error: %s", err.Error())
				color.White(string(data))
				msg.Text = "JSON parse error\n" + string(data)
				msg.Type = "error"
				msg.IsDone = true
				return msg
			}
		}

		message := error.Message
		if message == "" {
			message = "Unknown error occurred\n" + string(data)
		}

		msg.Type = "error"
		msg.Text = message
		msg.IsDone = true
		return msg

	case !strings.Contains(text, `data: `): // unknown message or uncompleted message
		msg.Pending = true
		msg.Text = text
		return msg

	default: // unknown message
		str := strings.TrimPrefix(strings.Trim(string(data), "\""), "data: ")
		msg.Type = "error"
		msg.Text = str
		return msg
	}

	return msg
}

// String returns the string representation
func (m *Message) String() string {
	typ := m.Type
	if typ == "" {
		typ = "text"
	}

	switch typ {
	case "text", "think", "tool", "tool_calls_native":
		return m.Text

	case "error":
		return m.Text

	default:
		raw, _ := jsoniter.MarshalToString(map[string]interface{}{"type": m.Type, "props": m.Props})
		return raw
	}
}

// SetText set the text
func (m *Message) SetText(text string) *Message {
	m.Text = text
	if m.Data != nil {
		if replaced := helper.Bind(text, m.Data); replaced != nil {
			if replacedText, ok := replaced.(string); ok {
				m.Text = replacedText
			}
		}
	}
	return m
}

// SetProps set the props
func (m *Message) SetProps(props map[string]interface{}) *Message {
	m.Props = props
	return m
}

// Error set the error
func (m *Message) Error(message interface{}) *Message {
	m.Type = "error"
	switch v := message.(type) {
	case error:
		m.Text = v.Error()
	case string:
		m.Text = v
	default:
		m.Text = fmt.Sprintf("%v", message)
	}
	return m
}

// SetContent set the content
func (m *Message) SetContent(content string) *Message {
	if strings.HasPrefix(content, "{") && strings.HasSuffix(content, "}") {
		var msg Message
		if err := jsoniter.UnmarshalFromString(content, &msg); err != nil {
			m.Text = err.Error() + "\n" + content
			return m
		}
		*m = msg
	} else {
		m.Text = content
		m.Type = "text"
	}
	return m
}

// AppendTo append the contents
func (m *Message) AppendTo(contents *Contents) *Message {

	// Set type
	if m.Type == "" {
		m.Type = "text"
	}
	if !m.IsNew && contents.Current == -1 {
		m.IsNew = true
	}
	switch m.Type {
	case "text", "think", "tool", "tool_calls_native":
		if m.Text != "" {
			if m.IsNew {
				contents.NewText([]byte(m.Text), Extra{ID: m.ID, Begin: m.Begin, End: m.End})
				return m
			}
			contents.AppendText([]byte(m.Text), Extra{ID: m.ID, Begin: m.Begin, End: m.End})
			return m
		}
		return m
<<<<<<< HEAD
		
	case "loading", "error", "action", "progress": // Ignore progress, loading, action and error messages
=======

	case "loading", "error", "action", "progress", "plan": // Ignore progress, loading, plan and error messages
>>>>>>> 591215ca
		return m

	default:
		if m.IsNew {
			contents.NewType(m.Type, m.Props)
			return m
		}
		contents.UpdateType(m.Type, m.Props)
		return m
	}

}

// Content get the content
func (m *Message) Content() string {
	content := map[string]interface{}{"text": m.Text}
	if m.Attachments != nil {
		content["attachments"] = m.Attachments
	}

	if m.Type != "" {
		content["type"] = m.Type
	}
	contentRaw, _ := jsoniter.MarshalToString(content)
	return contentRaw
}

// ToMap convert to map
func (m *Message) ToMap() map[string]interface{} {
	return map[string]interface{}{
		"content": m.Content(),
		"role":    m.Role,
		"name":    m.Name,
	}
}

// Map set from map
func (m *Message) Map(msg map[string]interface{}) *Message {
	if msg == nil {
		return m
	}

	// Content  {"text": "xxxx",  "attachments": ... }
	if content, ok := msg["content"].(string); ok {
		if strings.HasPrefix(content, "{") && strings.HasSuffix(content, "}") {
			var msg Message
			if err := jsoniter.UnmarshalFromString(content, &msg); err != nil {
				m.Text = err.Error() + "\n" + content
				return m
			}
			*m = msg
		} else {
			m.Text = content
			m.Type = "text"
		}
	}

	if role, ok := msg["role"].(string); ok {
		m.Role = role
	}

	if name, ok := msg["name"].(string); ok {
		m.Name = name
	}

	if text, ok := msg["text"].(string); ok {
		m.Text = text
	}
	if typ, ok := msg["type"].(string); ok {
		m.Type = typ
	}
	if done, ok := msg["done"].(bool); ok {
		m.IsDone = done
	}
	if props, ok := msg["props"].(map[string]interface{}); ok {
		m.Props = props
	}

	if isNew, ok := msg["new"].(bool); ok {
		m.IsNew = isNew
	}

	if isDelta, ok := msg["delta"].(bool); ok {
		m.IsDelta = isDelta
	}

	if assistantID, ok := msg["assistant_id"].(string); ok {
		m.AssistantID = assistantID

		// Set name
		if m.Role == "assistant" {
			m.Name = m.AssistantID
		}
	}

	if assistantName, ok := msg["assistant_name"].(string); ok {
		m.AssistantName = assistantName
	}

	if assistantAvatar, ok := msg["assistant_avatar"].(string); ok {
		m.AssistantAvatar = assistantAvatar
	}

	if actions, ok := msg["actions"].([]interface{}); ok {
		for _, action := range actions {
			if v, ok := action.(map[string]interface{}); ok {
				action := Action{}
				if name, ok := v["name"].(string); ok {
					action.Name = name
				}
				if t, ok := v["type"].(string); ok {
					action.Type = t
				}
				if payload, ok := v["payload"].(map[string]interface{}); ok {
					action.Payload = payload
				}
				m.Actions = append(m.Actions, action)
			}
		}
	}
	if data, ok := msg["data"].(map[string]interface{}); ok {
		m.Data = data
	}
	return m
}

// Done set the done flag
func (m *Message) Done() *Message {
	m.IsDone = true
	return m
}

// Assistant set the assistant
func (m *Message) Assistant(id string, name string, avatar string) *Message {
	m.AssistantID = id
	m.AssistantName = name
	m.AssistantAvatar = avatar
	return m
}

// Action add an action
func (m *Message) Action(name string, t string, payload interface{}, next string) *Message {
	if m.Data != nil {
		payload = helper.Bind(payload, m.Data)
	}
	m.Actions = append(m.Actions, Action{
		Name:    name,
		Type:    t,
		Payload: payload,
	})
	return m
}

// Bind replace with data
func (m *Message) Bind(data map[string]interface{}) *Message {
	if data == nil {
		return m
	}
	m.Data = maps.Of(data).Dot()
	return m
}

// Callback callback the message
func (m *Message) Callback(fn interface{}) *Message {
	if fn != nil {
		switch v := fn.(type) {
		case func(msg *Message):
			if v == nil {
				break
			}
			v(m)
			break

		case func():
			if v == nil {
				break
			}
			v()
			break

		default:
			fmt.Println("no match callback")
			break
		}
	}
	return m
}

// WriteError writes an error message to response writer
func (m *Message) WriteError(w gin.ResponseWriter, message string) {
	errMsg := strings.Trim(exception.New(message, 500).Message, "\"")
	data := []byte(fmt.Sprintf(`{"text":"%s","type":"error"`, errMsg))
	if m.IsDone {
		data = []byte(fmt.Sprintf(`{"text":"%s","type":"error","done":true`, errMsg))
	}
	data = append([]byte("data: "), data...)
	data = append(data, []byte("}\n\n")...)

	if _, err := w.Write(data); err != nil {
		color.Red("Write JSON Message Error: %s", message)
	}
	w.Flush()
}

// MarshalJSON implements json.Marshaler interface
func (m *Message) MarshalJSON() ([]byte, error) {
	type Alias Message
	return jsoniter.Marshal(&struct {
		*Alias
	}{
		Alias: (*Alias)(m),
	})
}

// UnmarshalJSON implements json.Unmarshaler interface
func (m *Message) UnmarshalJSON(data []byte) error {
	type Alias Message
	aux := &struct {
		*Alias
	}{
		Alias: (*Alias)(m),
	}
	if err := jsoniter.Unmarshal(data, &aux); err != nil {
		return err
	}
	return nil
}

// MarshalJSON implements json.Marshaler interface
func (a *Action) MarshalJSON() ([]byte, error) {
	type Alias Action
	return jsoniter.Marshal(&struct {
		*Alias
	}{
		Alias: (*Alias)(a),
	})
}

// UnmarshalJSON implements json.Unmarshaler interface
func (a *Action) UnmarshalJSON(data []byte) error {
	type Alias Action
	aux := &struct {
		*Alias
	}{
		Alias: (*Alias)(a),
	}
	if err := jsoniter.Unmarshal(data, &aux); err != nil {
		return err
	}
	return nil
}

// Write writes the message to response writer using the message queue
func (m *Message) Write(w gin.ResponseWriter) bool {
	return WriteMessageAsync(m, w)
}<|MERGE_RESOLUTION|>--- conflicted
+++ resolved
@@ -441,13 +441,8 @@
 			return m
 		}
 		return m
-<<<<<<< HEAD
-		
-	case "loading", "error", "action", "progress": // Ignore progress, loading, action and error messages
-=======
 
 	case "loading", "error", "action", "progress", "plan": // Ignore progress, loading, plan and error messages
->>>>>>> 591215ca
 		return m
 
 	default:
