package message

import (
	"fmt"
	"strings"

	"github.com/fatih/color"
	"github.com/gin-gonic/gin"
	jsoniter "github.com/json-iterator/go"
	"github.com/yaoapp/gou/helper"
	"github.com/yaoapp/kun/exception"
	"github.com/yaoapp/kun/log"
	"github.com/yaoapp/kun/maps"
	"github.com/yaoapp/yao/openai"
)

type FCAttributes struct {
	Name      string `json:"name"`
	Arguments string `json:"arguments"`
}

type FunctionCall struct {
	Index    int          `json:"index"`
	ID       string       `json:"id"`
	Type     string       `json:"type"`
	Function FCAttributes `json:"function"`
}

// Message the message
type Message struct {
	Text            string                 `json:"text,omitempty"`             // text content
	Type            string                 `json:"type,omitempty"`             // error, text, plan, table, form, page, file, video, audio, image, markdown, json ...
	Props           map[string]interface{} `json:"props,omitempty"`            // props for the types
	IsDone          bool                   `json:"done,omitempty"`             // Mark as a done message from neo
	IsNew           bool                   `json:"new,omitempty"`              // Mark as a new message from neo
	Actions         []Action               `json:"actions,omitempty"`          // Conversation Actions for frontend
	Attachments     []Attachment           `json:"attachments,omitempty"`      // File attachments
	Role            string                 `json:"role,omitempty"`             // user, assistant, system ...
	Name            string                 `json:"name,omitempty"`             // name for the message
	AssistantID     string                 `json:"assistant_id,omitempty"`     // assistant_id (for assistant role = assistant )
	AssistantName   string                 `json:"assistant_name,omitempty"`   // assistant_name (for assistant role = assistant )
	AssistantAvatar string                 `json:"assistant_avatar,omitempty"` // assistant_avatar (for assistant role = assistant )
	Mentions        []Mention              `json:"menions,omitempty"`          // Mentions for the message ( for user  role = user )
	Data            map[string]interface{} `json:"-"`                          // data for the message
	Pending         bool                   `json:"-"`                          // pending for the message
	ToolCallId  	string                 `json:"tool_call_id,omitempty"`
	ToolCalls   	[]FunctionCall         `json:"tool_calls,omitempty"`
}

// Mention represents a mention
type Mention struct {
	ID     string `json:"assistant_id"`     // assistant_id
	Name   string `json:"name"`             // name
	Avatar string `json:"avatar,omitempty"` // avatar
}

// Attachment represents a file attachment
type Attachment struct {
	Name        string `json:"name,omitempty"`
	URL         string `json:"url,omitempty"`
	Description string `json:"description,omitempty"`
	Type        string `json:"type,omitempty"`
	ContentType string `json:"content_type,omitempty"`
	Bytes       int64  `json:"bytes,omitempty"`
	CreatedAt   int64  `json:"created_at,omitempty"`
	FileID      string `json:"file_id,omitempty"`
	ChatID      string `json:"chat_id,omitempty"`
	AssistantID string `json:"assistant_id,omitempty"`
}

// Action the action
type Action struct {
	Name    string      `json:"name,omitempty"`
	Type    string      `json:"type"`
	Payload interface{} `json:"payload,omitempty"`
}

// New create a new message
func New() *Message {
	return &Message{Actions: []Action{}, Props: map[string]interface{}{}}
}

// NewHistory create a new message from history
func NewHistory(history map[string]interface{}) ([]Message, error) {
	if history == nil {
		return []Message{}, nil
	}

	var copy map[string]interface{} = map[string]interface{}{}
	for key, value := range history {
		if key != "content" {
			copy[key] = value
		}
	}

	globalMessage := New().Map(copy)
	messages := []Message{}
	if content, ok := history["content"].(string); ok {
		if strings.HasPrefix(content, "{") && strings.HasSuffix(content, "}") {
			var msg Message = *globalMessage
			if err := jsoniter.UnmarshalFromString(content, &msg); err != nil {
				return nil, err
			}
			messages = append(messages, msg)
		} else if strings.HasPrefix(content, "[") && strings.HasSuffix(content, "]") {
			var msgs []Message
			if err := jsoniter.UnmarshalFromString(content, &msgs); err != nil {
				return nil, err
			}
			for _, msg := range msgs {
				msg.AssistantID = globalMessage.AssistantID
				msg.AssistantName = globalMessage.AssistantName
				msg.AssistantAvatar = globalMessage.AssistantAvatar
				msg.Role = globalMessage.Role
				msg.Name = globalMessage.Name
				msg.Mentions = globalMessage.Mentions
				messages = append(messages, msg)
			}
		} else {
			messages = append(messages, Message{Text: content})
		}
	}

	return messages, nil
}

// NewContent create a new message from content
func NewContent(content string) ([]Message, error) {
	messages := []Message{}
	if strings.HasPrefix(content, "{") && strings.HasSuffix(content, "}") {
		var msg Message
		if err := jsoniter.UnmarshalFromString(content, &msg); err != nil {
			return nil, err
		}
		messages = append(messages, msg)
	} else if strings.HasPrefix(content, "[") && strings.HasSuffix(content, "]") {
		var msgs []Message
		if err := jsoniter.UnmarshalFromString(content, &msgs); err != nil {
			return nil, err
		}
		for _, msg := range msgs {
			messages = append(messages, msg)
		}
	} else {
		messages = append(messages, Message{Text: content})
	}
	return messages, nil
}

// NewString create a new message from string
func NewString(content string) (*Message, error) {
	if strings.HasPrefix(content, "{") && strings.HasSuffix(content, "}") {
		var msg Message
		if err := jsoniter.UnmarshalFromString(content, &msg); err != nil {
			return nil, err
		}
		return &msg, nil
	}
	return &Message{Text: content}, nil
}

// NewStringError create a new message from string error
func NewStringError(content string) (*Message, error) {
	if strings.HasPrefix(content, "{") && strings.HasSuffix(content, "}") {
		var msg = New()
		var errorMessage openai.ErrorMessage
		if err := jsoniter.UnmarshalFromString(content, &errorMessage); err != nil {
			msg.Text = err.Error() + "\n" + content
			return msg, nil
		}
		msg.Type = "error"
		msg.Text = errorMessage.Error.Message
		return msg, nil
	}
	return &Message{Text: content}, nil
}

// NewMap create a new message from map
func NewMap(content map[string]interface{}) (*Message, error) {
	return New().Map(content), nil
}

// NewAny create a new message from any content
func NewAny(content interface{}) (*Message, error) {
	switch v := content.(type) {
	case string:
		return NewString(v)
	case map[string]interface{}:
		return NewMap(v)
	}
	return nil, fmt.Errorf("unknown content type: %T", content)
}

// NewOpenAI create a new message from OpenAI response
func NewOpenAI(data []byte) *Message {
	if data == nil || len(data) == 0 {
		return nil
	}

	msg := New()
	text := string(data)
	log.Debug("openai response:%s",text)
	data = []byte(strings.TrimPrefix(text, "data: "))
	switch {
	case strings.Contains(text, `[DONE]`):
		msg.IsDone = true

	case strings.Contains(text, `"finish_reason":"stop"`):
		msg.IsDone = true

	case strings.Contains(text, `"finish_reason":"tool_calls"`):
		msg.IsDone = true
	}
	switch {
	case strings.Contains(text, `"delta":{`) && strings.Contains(text, `"tool_calls"`):
		var toolCalls openai.ToolCalls
		if err := jsoniter.Unmarshal(data, &toolCalls); err != nil {
			color.Red("JSON parse error: %s", err.Error())
			color.White(string(data))
			msg.Text = "JSON parse error\n" + string(data)
			msg.Type = "error"
			msg.IsDone = true
			return msg
		}

		msg.Type = "tool_calls"
		if len(toolCalls.Choices) > 0 && len(toolCalls.Choices[0].Delta.ToolCalls) > 0 {
			msg.Props["id"] = toolCalls.Choices[0].Delta.ToolCalls[0].ID
			msg.Props["function"] = toolCalls.Choices[0].Delta.ToolCalls[0].Function.Name
			msg.Text = toolCalls.Choices[0].Delta.ToolCalls[0].Function.Arguments
		}
	case strings.Contains(text, `"delta":{`) && strings.Contains(text, `"reasoning_content":`):
		var message openai.Message
		if err := jsoniter.Unmarshal(data, &message); err != nil {
			msg.Text = err.Error() + "\n" + string(data)
			return msg
		}

		msg.Type = "reasoning_content"
		if len(message.Choices) > 0 {
			msg.Text = message.Choices[0].Delta.RasoningContent
		}
	case strings.Contains(text, `"delta":{`) && strings.Contains(text, `"content":`):
		var message openai.Message
		if err := jsoniter.Unmarshal(data, &message); err != nil {
			color.Red("JSON parse error: %s", err.Error())
			color.White(string(data))
			msg.Text = "JSON parse error\n" + string(data)
			msg.Type = "error"
			msg.IsDone = true
			return msg
		}

		msg.Type = "text"
		if len(message.Choices) > 0 {
			msg.Text = message.Choices[0].Delta.Content
		}

	case strings.Index(text, `{"code":`) == 0:
		var errorMessage openai.Error
		if err := jsoniter.UnmarshalFromString(text, &errorMessage); err != nil {
			color.Red("JSON parse error: %s", err.Error())
			color.White(string(data))
			msg.Text = "JSON parse error\n" + string(data)
			msg.Type = "error"
			msg.IsDone = true
			return msg
		}
		msg.Type = "error"
		msg.Text = errorMessage.Message
		msg.IsDone = true
		break

	case strings.Contains(text, `{"error":{`):
		var errorMessage openai.ErrorMessage
		if err := jsoniter.Unmarshal(data, &errorMessage); err != nil {
			color.Red("JSON parse error: %s", err.Error())
			color.White(string(data))
			msg.Text = "JSON parse error\n" + string(data)
			msg.Type = "error"
			msg.IsDone = true
			return msg
		}
		msg.Type = "error"
		msg.Text = errorMessage.Error.Message
		msg.IsDone = true
		break

	case strings.Contains(text, `[DONE]`):
		msg.IsDone = true

	case strings.Contains(text, `"finish_reason":"stop"`):
		msg.IsDone = true

	case strings.Contains(text, `"finish_reason":"tool_calls"`):
		msg.IsDone = true

	// Not a data message
	case !strings.Contains(text, `data: `):
		msg.Pending = true
		msg.Text = text

	default:
		if !msg.IsDone {
			str := strings.TrimPrefix(strings.Trim(string(data), "\""), "data: ")
			msg.Type = "error"
			msg.Text = str
		}
	}

	return msg
}

// String returns the string representation
func (m *Message) String() string {
	typ := m.Type
	if typ == "" {
		typ = "text"
	}

	switch typ {
	case "text":
		return m.Text

	case "error":
		return m.Text

	default:
		raw, _ := jsoniter.MarshalToString(map[string]interface{}{"type": m.Type, "props": m.Props})
		return raw
	}
}

// SetText set the text
func (m *Message) SetText(text string) *Message {
	m.Text = text
	if m.Data != nil {
		if replaced := helper.Bind(text, m.Data); replaced != nil {
			if replacedText, ok := replaced.(string); ok {
				m.Text = replacedText
			}
		}
	}
	return m
}

// Error set the error
func (m *Message) Error(message interface{}) *Message {
	m.Type = "error"
	switch v := message.(type) {
	case error:
		m.Text = v.Error()
	case string:
		m.Text = v
	default:
		m.Text = fmt.Sprintf("%v", message)
	}
	return m
}

// SetContent set the content
func (m *Message) SetContent(content string) *Message {
	if strings.HasPrefix(content, "{") && strings.HasSuffix(content, "}") {
		var msg Message
		if err := jsoniter.UnmarshalFromString(content, &msg); err != nil {
			m.Text = err.Error() + "\n" + content
			return m
		}
		*m = msg
	} else {
		m.Text = content
		m.Type = "text"
	}
	return m
}

// AppendTo append the contents
func (m *Message) AppendTo(contents *Contents) *Message {

	// Set type
	if m.Type == "" {
		m.Type = "text"
	}

	switch m.Type {
	case "text":
		if m.Text != "" {
			if m.IsNew {
				contents.NewText([]byte(m.Text))
				return m
			}
			contents.AppendText([]byte(m.Text))
			return m
		}
		return m

	case "tool_calls":

		// Set function name
		new := false
		if name, ok := m.Props["function"].(string); ok && name != "" {
			contents.NewFunction(name, []byte(m.Text))
<<<<<<< HEAD
		}else{
			contents.AppendFunction([]byte(m.Text))
=======
			new = true
>>>>>>> 44b77fda
		}

		// Set id
		if id, ok := m.Props["id"].(string); ok && id != "" {
			contents.SetFunctionID(id)
		}

<<<<<<< HEAD
		// contents.AppendFunction([]byte(m.Text))
=======
		if !new {
			contents.AppendFunction([]byte(m.Text))
		}
>>>>>>> 44b77fda
		return m

	case "loading", "error", "action": // Ignore loading, action and error messages
		return m

	default:
		if m.IsNew {
			contents.NewType(m.Type, m.Props)
			return m
		}
		contents.UpdateType(m.Type, m.Props)
		return m
	}

}

// Content get the content
func (m *Message) Content() string {
	content := map[string]interface{}{"text": m.Text}
	if m.Attachments != nil {
		content["attachments"] = m.Attachments
	}

	if m.Type != "" {
		content["type"] = m.Type
	}
	contentRaw, _ := jsoniter.MarshalToString(content)
	return contentRaw
}

// ToMap convert to map
func (m *Message) ToMap() map[string]interface{} {
	return map[string]interface{}{
		"content": m.Content(),
		"role":    m.Role,
		"name":    m.Name,
	}
}

// Map set from map
func (m *Message) Map(msg map[string]interface{}) *Message {
	if msg == nil {
		return m
	}

	// Content  {"text": "xxxx",  "attachments": ... }
	if content, ok := msg["content"].(string); ok {
		if strings.HasPrefix(content, "{") && strings.HasSuffix(content, "}") {
			var msg Message
			if err := jsoniter.UnmarshalFromString(content, &msg); err != nil {
				m.Text = err.Error() + "\n" + content
				return m
			}
			*m = msg
		} else {
			m.Text = content
			m.Type = "text"
		}
	}

	if role, ok := msg["role"].(string); ok {
		m.Role = role
	}

	if name, ok := msg["name"].(string); ok {
		m.Name = name
	}

	if text, ok := msg["text"].(string); ok {
		m.Text = text
	}
	if typ, ok := msg["type"].(string); ok {
		m.Type = typ
	}
	if done, ok := msg["done"].(bool); ok {
		m.IsDone = done
	}
	if props, ok := msg["props"].(map[string]interface{}); ok {
		m.Props = props
	}

	if isNew, ok := msg["new"].(bool); ok {
		m.IsNew = isNew
	}

	if assistantID, ok := msg["assistant_id"].(string); ok {
		m.AssistantID = assistantID

		// Set name
		if m.Role == "assistant" {
			m.Name = m.AssistantID
		}
	}

	if assistantName, ok := msg["assistant_name"].(string); ok {
		m.AssistantName = assistantName
	}

	if assistantAvatar, ok := msg["assistant_avatar"].(string); ok {
		m.AssistantAvatar = assistantAvatar
	}

	if actions, ok := msg["actions"].([]interface{}); ok {
		for _, action := range actions {
			if v, ok := action.(map[string]interface{}); ok {
				action := Action{}
				if name, ok := v["name"].(string); ok {
					action.Name = name
				}
				if t, ok := v["type"].(string); ok {
					action.Type = t
				}
				if payload, ok := v["payload"].(map[string]interface{}); ok {
					action.Payload = payload
				}
				m.Actions = append(m.Actions, action)
			}
		}
	}
	if data, ok := msg["data"].(map[string]interface{}); ok {
		m.Data = data
	}
	return m
}

// Done set the done flag
func (m *Message) Done() *Message {
	m.IsDone = true
	return m
}

// Assistant set the assistant
func (m *Message) Assistant(id string, name string, avatar string) *Message {
	m.AssistantID = id
	m.AssistantName = name
	m.AssistantAvatar = avatar
	return m
}

// Action add an action
func (m *Message) Action(name string, t string, payload interface{}, next string) *Message {
	if m.Data != nil {
		payload = helper.Bind(payload, m.Data)
	}
	m.Actions = append(m.Actions, Action{
		Name:    name,
		Type:    t,
		Payload: payload,
	})
	return m
}

// Bind replace with data
func (m *Message) Bind(data map[string]interface{}) *Message {
	if data == nil {
		return m
	}
	m.Data = maps.Of(data).Dot()
	return m
}

// Write writes the message to response writer
func (m *Message) Write(w gin.ResponseWriter) bool {
	defer func() {
		if r := recover(); r != nil {
			message := "Write Response Exception: (if client close the connection, it's normal) \n  %s\n\n"
			color.Red(message, r)
		}
	}()

	data, err := jsoniter.Marshal(m)
	if err != nil {
		log.Error("%s", err.Error())
		return false
	}

	data = append([]byte("data: "), data...)
	data = append(data, []byte("\n\n")...)

	if _, err := w.Write(data); err != nil {
		color.Red("Write JSON Message Error: %s", err.Error())
		return false
	}
	w.Flush()
	return true
}

// WriteError writes an error message to response writer
func (m *Message) WriteError(w gin.ResponseWriter, message string) {
	errMsg := strings.Trim(exception.New(message, 500).Message, "\"")
	data := []byte(fmt.Sprintf(`{"text":"%s","type":"error"`, errMsg))
	if m.IsDone {
		data = []byte(fmt.Sprintf(`{"text":"%s","type":"error","done":true`, errMsg))
	}
	data = append([]byte("data: "), data...)
	data = append(data, []byte("}\n\n")...)

	if _, err := w.Write(data); err != nil {
		color.Red("Write JSON Message Error: %s", message)
	}
	w.Flush()
}

// MarshalJSON implements json.Marshaler interface
func (m *Message) MarshalJSON() ([]byte, error) {
	type Alias Message
	return jsoniter.Marshal(&struct {
		*Alias
	}{
		Alias: (*Alias)(m),
	})
}

// UnmarshalJSON implements json.Unmarshaler interface
func (m *Message) UnmarshalJSON(data []byte) error {
	type Alias Message
	aux := &struct {
		*Alias
	}{
		Alias: (*Alias)(m),
	}
	if err := jsoniter.Unmarshal(data, &aux); err != nil {
		return err
	}
	return nil
}

// MarshalJSON implements json.Marshaler interface
func (a *Action) MarshalJSON() ([]byte, error) {
	type Alias Action
	return jsoniter.Marshal(&struct {
		*Alias
	}{
		Alias: (*Alias)(a),
	})
}

// UnmarshalJSON implements json.Unmarshaler interface
func (a *Action) UnmarshalJSON(data []byte) error {
	type Alias Action
	aux := &struct {
		*Alias
	}{
		Alias: (*Alias)(a),
	}
	if err := jsoniter.Unmarshal(data, &aux); err != nil {
		return err
	}
	return nil
}<|MERGE_RESOLUTION|>--- conflicted
+++ resolved
@@ -400,12 +400,7 @@
 		new := false
 		if name, ok := m.Props["function"].(string); ok && name != "" {
 			contents.NewFunction(name, []byte(m.Text))
-<<<<<<< HEAD
-		}else{
-			contents.AppendFunction([]byte(m.Text))
-=======
 			new = true
->>>>>>> 44b77fda
 		}
 
 		// Set id
@@ -413,13 +408,9 @@
 			contents.SetFunctionID(id)
 		}
 
-<<<<<<< HEAD
-		// contents.AppendFunction([]byte(m.Text))
-=======
 		if !new {
 			contents.AppendFunction([]byte(m.Text))
 		}
->>>>>>> 44b77fda
 		return m
 
 	case "loading", "error", "action": // Ignore loading, action and error messages
