--- conflicted
+++ resolved
@@ -16,7 +16,6 @@
 	"github.com/yaoapp/yao/openai"
 )
 
-<<<<<<< HEAD
 type FCAttributes struct {
 	Name      string `json:"name"`
 	Arguments string `json:"arguments"`
@@ -28,9 +27,8 @@
 	Type     string       `json:"type"`
 	Function FCAttributes `json:"function"`
 }
-=======
+
 var locker = sync.Mutex{}
->>>>>>> d42f96ff
 
 // Message the message
 type Message struct {
@@ -54,15 +52,12 @@
 	Hidden          bool                   `json:"hidden,omitempty"`           // hidden for the message (not show in the UI and history)
 	Retry           bool                   `json:"retry,omitempty"`            // retry for the message
 	Silent          bool                   `json:"silent,omitempty"`           // silent for the message (not show in the UI and history)
-<<<<<<< HEAD
 	ToolCallId      string                 `json:"tool_call_id,omitempty"`
 	ToolCalls       []FunctionCall         `json:"tool_calls,omitempty"`
-=======
-	IsTool          bool                   `json:"-"`                          // is tool for the message for native tool_calls
-	IsBeginTool     bool                   `json:"-"`                          // is new tool for the message for native tool_calls
-	IsEndTool       bool                   `json:"-"`                          // is end tool for the message for native tool_calls
-	Result          any                    `json:"result,omitempty"`           // result for the message
->>>>>>> d42f96ff
+	IsTool          bool                   `json:"-"`                // is tool for the message for native tool_calls
+	IsBeginTool     bool                   `json:"-"`                // is new tool for the message for native tool_calls
+	IsEndTool       bool                   `json:"-"`                // is end tool for the message for native tool_calls
+	Result          any                    `json:"result,omitempty"` // result for the message
 }
 
 // Mention represents a mention
@@ -250,23 +245,15 @@
 		// Tool calls
 		if len(chunk.Choices[0].Delta.ToolCalls) > 0 || chunk.Choices[0].FinishReason == "tool_calls" {
 			msg.Type = "tool_calls_native"
-<<<<<<< HEAD
-			id := chunk.Choices[0].Delta.ToolCalls[0].ID
-			function := chunk.Choices[0].Delta.ToolCalls[0].Function.Name
-			arguments := chunk.Choices[0].Delta.ToolCalls[0].Function.Arguments
-			msg.Props["function"] = function
-			msg.Props["arguments"] = arguments
-			msg.Props["id"] = id
-			text := arguments
-			if id != "" {
-				text = fmt.Sprintf(`{"id": "%s", "function": "%s", "arguments": %s`, id, function, arguments)
-				msg.IsNew = true // mark as a new message
-=======
 			text := ""
 			if len(chunk.Choices[0].Delta.ToolCalls) > 0 {
 				id := chunk.Choices[0].Delta.ToolCalls[0].ID
 				function := chunk.Choices[0].Delta.ToolCalls[0].Function.Name
 				arguments := chunk.Choices[0].Delta.ToolCalls[0].Function.Arguments
+				msg.Props["function"] = function
+				msg.Props["arguments"] = arguments
+				msg.Props["id"] = id
+				msg.Props["tool_calls_native"] = true
 				text = arguments
 				if id != "" {
 					msg.IsBeginTool = true
@@ -277,7 +264,6 @@
 
 			if chunk.Choices[0].FinishReason == "tool_calls" {
 				msg.IsEndTool = true
->>>>>>> d42f96ff
 			}
 
 			msg.Text = text
@@ -572,11 +558,11 @@
 		if m.Text != "" {
 			if m.IsNew {
 				contents.NewText([]byte(m.Text), m.ID)
-				contents.UpdateType("text",m.Props, m.ID)
+				contents.UpdateType("text", m.Props, m.ID)
 				return m
 			}
 			contents.AppendText([]byte(m.Text), m.ID)
-			contents.UpdateType("text",m.Props, m.ID)
+			contents.UpdateType("text", m.Props, m.ID)
 			return m
 		}
 
