--- conflicted
+++ resolved
@@ -1,11 +1,8 @@
 package neo
 
 import (
-<<<<<<< HEAD
+	"context"
 	"errors"
-=======
-	"context"
->>>>>>> ef6c39b8
 	"fmt"
 	"os"
 	"strings"
@@ -138,29 +135,8 @@
 			message.New().Error(err).Done().Write(c.Writer)
 		}
 
-<<<<<<< HEAD
-		c.JSON(200, map[string]interface{}{"data": list})
-		c.Done()
-	})
-	router.GET(path+"/chats", handlers...)
-
-	// api router chat history
-	handlers = append(middlewares, func(c *gin.Context) {
-		sid := c.GetString("__sid")
-		if sid == "" {
-			c.JSON(400, gin.H{"message": "sid is required", "code": 400})
-			c.Done()
-			return
-		}
-		if neo.Conversation == nil {
-			c.JSON(500, gin.H{"message": errors.New("neo error config, please check neo config and error log"), "code": 500})
-			c.Done()
-			return
-		}
-=======
 		done <- true
 	}()
->>>>>>> ef6c39b8
 
 	// Wait for completion or client disconnect
 	select {
@@ -449,20 +425,16 @@
 }
 
 // chatMessages get the chat messages
-<<<<<<< HEAD
-func (neo *DSL) chatMessages(ctx Context, content string) ([]map[string]interface{}, error) {
+func (neo *DSL) chatMessages(ctx Context, content ...string) ([]map[string]interface{}, error) {
+
 	if neo.Conversation == nil {
-		return nil, errors.New("neo error config, please check neo config and error log")
-	}
-=======
-func (neo *DSL) chatMessages(ctx Context, content ...string) ([]map[string]interface{}, error) {
-
->>>>>>> ef6c39b8
+		return nil,errors.New("neo error config, please check neo config and error log")
+	}
 	history, err := neo.Conversation.GetHistory(ctx.Sid, ctx.ChatID)
 	if err != nil {
 		return nil, err
 	}
-
+	
 	messages := []map[string]interface{}{}
 	messages = append(messages, history...)
 	if len(content) == 0 {
