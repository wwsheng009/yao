--- conflicted
+++ resolved
@@ -252,14 +252,6 @@
 			return nil
 		}
 
-<<<<<<< HEAD
-		// Skip providers directory and client.yao file
-		if strings.Contains(strings.ReplaceAll(filename,"\\","/"), "providers/") || filepath.Base(filename) == "client.yao" {
-			return nil
-		}
-
-=======
->>>>>>> 93b48f47
 		// Extract locale from filename (basename without extension)
 		baseName := filepath.Base(filename)
 		locale := strings.ToLower(strings.TrimSuffix(baseName, ".yao"))
