package service

import (
	"fmt"
	"net/http"
<<<<<<< HEAD
	"net/url"
	"path/filepath"
=======
	"regexp"
>>>>>>> 06a73db1
	"strings"

	"github.com/yaoapp/kun/log"
	"github.com/yaoapp/yao/data"
	"github.com/yaoapp/yao/service/fs"
	"github.com/yaoapp/yao/share"
)

// AppFileServer static file server
var AppFileServer http.Handler

// XGenFileServerV1 XGen v1.0
var XGenFileServerV1 http.Handler = http.FileServer(data.XgenV1())

// AdminRoot cache
var AdminRoot = ""

// AdminRootLen cache
var AdminRootLen = 0

<<<<<<< HEAD
// SetupStatic setup static file server
func SetupStatic(allows ...string) error {

	// SetAdmin Root
	adminRoot()

	if isPWA() {
		AppFileServer = addCorsHeader(http.FileServer(fs.DirPWA("public")), allows...)
		return nil
	}

	for _, root := range spaApps() {
		spaFileServers[root] = addCorsHeader(http.FileServer(fs.DirPWA(filepath.Join("public", root))), allows...)
		SpaRoots[root] = len(root)
	}

	AppFileServer = addCorsHeader(http.FileServer(fs.Dir("public")), allows...)

	return nil
}

// get the origin
func getOrigin(r *http.Request) string {
	referer := r.Referer()
	origin := r.Header.Get("Origin")
	if origin == "" {
		origin = referer
	}
	return origin
}

// IsAllowed check if the referer is in allow list
func IsAllowed(r *http.Request, allowsMap map[string]bool) bool {
	origin := getOrigin(r)
	if origin != "" {
		url, err := url.Parse(origin)
		if err != nil {
			return true
		}

		port := fmt.Sprintf(":%s", url.Port())
		if port == ":" || port == ":80" || port == ":443" {
			port = ""
		}
		host := fmt.Sprintf("%s%s", url.Hostname(), port)
		// fmt.Println(url, host, c.Request.Host)
		// fmt.Println(allowsMap)
		if host == r.Host {
			return true
		}
		if _, has := allowsMap[host]; !has {
			return false
		}
	}
	return true

}

func addCorsHeader(h http.Handler, allows ...string) http.HandlerFunc {
	return func(w http.ResponseWriter, r *http.Request) {
		// 跨域访问
		if len(allows) > 0 {
			allowsMap := map[string]bool{}
			for _, allow := range allows {
				allowsMap[allow] = true
			}
			origin := getOrigin(r)
			if origin != "" {
				if IsAllowed(r, allowsMap) {
					// url parse
					url, _ := url.Parse(origin)
					origin = fmt.Sprintf("%s://%s", url.Scheme, url.Host)
					w.Header().Set("Access-Control-Allow-Origin", origin)
				}
			}
		}
		h.ServeHTTP(w, r)
	}
}

// rewrite path
func isPWA() bool {

	return share.App.Static.PWA
}

// rewrite path
func spaApps() []string {
	if share.App.Static.Apps == nil {
		return []string{}
=======
var rewriteRules = []rewriteRule{}

type rewriteRule struct {
	Pattern     *regexp.Regexp
	Replacement string
}

// SetupStatic setup static file server
func SetupStatic() error {
	setupAdminRoot()
	setupRewrite()
	AppFileServer = http.FileServer(fs.Dir("public"))
	return nil
}

func setupRewrite() {
	if share.App.Static.Rewrite != nil {
		for _, rule := range share.App.Static.Rewrite {

			pattern := ""
			replacement := ""
			for key, value := range rule {
				pattern = key
				replacement = value
				break
			}

			re, err := regexp.Compile(pattern)
			if err != nil {
				log.Error("Invalid rewrite rule: %s", pattern)
				continue
			}

			rewriteRules = append(rewriteRules, rewriteRule{
				Pattern:     re,
				Replacement: replacement,
			})
		}
>>>>>>> 06a73db1
	}
}

// rewrite path
func setupAdminRoot() (string, int) {
	if AdminRoot != "" {
		return AdminRoot, AdminRootLen
	}

	adminRoot := "/yao/"
	if share.App.AdminRoot != "" {
		root := strings.TrimPrefix(share.App.AdminRoot, "/")
		root = strings.TrimSuffix(root, "/")
		adminRoot = fmt.Sprintf("/%s/", root)
	}
	adminRootLen := len(adminRoot)
	AdminRoot = adminRoot
	AdminRootLen = adminRootLen
	return AdminRoot, AdminRootLen
}<|MERGE_RESOLUTION|>--- conflicted
+++ resolved
@@ -3,12 +3,8 @@
 import (
 	"fmt"
 	"net/http"
-<<<<<<< HEAD
 	"net/url"
-	"path/filepath"
-=======
 	"regexp"
->>>>>>> 06a73db1
 	"strings"
 
 	"github.com/yaoapp/kun/log"
@@ -29,26 +25,63 @@
 // AdminRootLen cache
 var AdminRootLen = 0
 
-<<<<<<< HEAD
+var rewriteRules = []rewriteRule{}
+
+type rewriteRule struct {
+	Pattern     *regexp.Regexp
+	Replacement string
+}
+
 // SetupStatic setup static file server
 func SetupStatic(allows ...string) error {
+	setupAdminRoot()
+	setupRewrite()
+	AppFileServer = addCorsHeader(http.FileServer(fs.Dir("public")), allows...)
+	return nil
+}
 
-	// SetAdmin Root
-	adminRoot()
+func setupRewrite() {
+	if share.App.Static.Rewrite != nil {
+		for _, rule := range share.App.Static.Rewrite {
 
-	if isPWA() {
-		AppFileServer = addCorsHeader(http.FileServer(fs.DirPWA("public")), allows...)
-		return nil
+			pattern := ""
+			replacement := ""
+			for key, value := range rule {
+				pattern = key
+				replacement = value
+				break
+			}
+
+			re, err := regexp.Compile(pattern)
+			if err != nil {
+				log.Error("Invalid rewrite rule: %s", pattern)
+				continue
+			}
+
+			rewriteRules = append(rewriteRules, rewriteRule{
+				Pattern:     re,
+				Replacement: replacement,
+			})
+		}
+	}
+}
+
+// rewrite path
+func setupAdminRoot() (string, int) {
+	if AdminRoot != "" {
+		return AdminRoot, AdminRootLen
 	}
 
-	for _, root := range spaApps() {
-		spaFileServers[root] = addCorsHeader(http.FileServer(fs.DirPWA(filepath.Join("public", root))), allows...)
-		SpaRoots[root] = len(root)
+	adminRoot := "/yao/"
+	if share.App.AdminRoot != "" {
+		root := strings.TrimPrefix(share.App.AdminRoot, "/")
+		root = strings.TrimSuffix(root, "/")
+		adminRoot = fmt.Sprintf("/%s/", root)
 	}
-
-	AppFileServer = addCorsHeader(http.FileServer(fs.Dir("public")), allows...)
-
-	return nil
+	adminRootLen := len(adminRoot)
+	AdminRoot = adminRoot
+	AdminRootLen = adminRootLen
+	return AdminRoot, AdminRootLen
 }
 
 // get the origin
@@ -108,75 +141,4 @@
 		}
 		h.ServeHTTP(w, r)
 	}
-}
-
-// rewrite path
-func isPWA() bool {
-
-	return share.App.Static.PWA
-}
-
-// rewrite path
-func spaApps() []string {
-	if share.App.Static.Apps == nil {
-		return []string{}
-=======
-var rewriteRules = []rewriteRule{}
-
-type rewriteRule struct {
-	Pattern     *regexp.Regexp
-	Replacement string
-}
-
-// SetupStatic setup static file server
-func SetupStatic() error {
-	setupAdminRoot()
-	setupRewrite()
-	AppFileServer = http.FileServer(fs.Dir("public"))
-	return nil
-}
-
-func setupRewrite() {
-	if share.App.Static.Rewrite != nil {
-		for _, rule := range share.App.Static.Rewrite {
-
-			pattern := ""
-			replacement := ""
-			for key, value := range rule {
-				pattern = key
-				replacement = value
-				break
-			}
-
-			re, err := regexp.Compile(pattern)
-			if err != nil {
-				log.Error("Invalid rewrite rule: %s", pattern)
-				continue
-			}
-
-			rewriteRules = append(rewriteRules, rewriteRule{
-				Pattern:     re,
-				Replacement: replacement,
-			})
-		}
->>>>>>> 06a73db1
-	}
-}
-
-// rewrite path
-func setupAdminRoot() (string, int) {
-	if AdminRoot != "" {
-		return AdminRoot, AdminRootLen
-	}
-
-	adminRoot := "/yao/"
-	if share.App.AdminRoot != "" {
-		root := strings.TrimPrefix(share.App.AdminRoot, "/")
-		root = strings.TrimSuffix(root, "/")
-		adminRoot = fmt.Sprintf("/%s/", root)
-	}
-	adminRootLen := len(adminRoot)
-	AdminRoot = adminRoot
-	AdminRootLen = adminRootLen
-	return AdminRoot, AdminRootLen
 }