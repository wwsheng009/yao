package service

import (
	"fmt"
	"strings"

	"github.com/fatih/color"
	"github.com/yaoapp/gou/application"
	"github.com/yaoapp/gou/server/http"
	"github.com/yaoapp/yao/config"
	"github.com/yaoapp/yao/engine"
)

// Watch the application code change for hot update
func Watch(srv *http.Server, interrupt chan uint8) (err error) {

	if application.App == nil {
		return fmt.Errorf("Application is not initialized")
	}

	return application.App.Watch(func(event, name string) {
		if strings.Contains(event, "CHMOD") {
			return
		}

		// Reload
		err = engine.Reload(config.Conf)
		if err != nil {
			fmt.Println(color.RedString("[Watch] Reload: %s", err.Error()))
			return
		}
		fmt.Println(color.GreenString("[Watch] Reload Completed"))

		uname := strings.ReplaceAll(name, "\\", "/")
		// Model
		if strings.HasPrefix(uname, "/models") {
			fmt.Println(color.GreenString("[Watch] Model: %s changed (Please run yao migrate manually)", name))
		}

		// Restart
<<<<<<< HEAD
		if strings.HasPrefix(uname, "/apis") {
			err = srv.Restart()
=======
		if strings.HasPrefix(name, "/apis") {
			err = Restart(srv, config.Conf)
>>>>>>> 06a73db1
			if err != nil {
				fmt.Println(color.RedString("[Watch] Restart: %s", err.Error()))
				return
			}
			fmt.Println(color.GreenString("[Watch] Restart Completed"))
		}

	}, interrupt)
}<|MERGE_RESOLUTION|>--- conflicted
+++ resolved
@@ -38,13 +38,8 @@
 		}
 
 		// Restart
-<<<<<<< HEAD
-		if strings.HasPrefix(uname, "/apis") {
-			err = srv.Restart()
-=======
 		if strings.HasPrefix(name, "/apis") {
 			err = Restart(srv, config.Conf)
->>>>>>> 06a73db1
 			if err != nil {
 				fmt.Println(color.RedString("[Watch] Restart: %s", err.Error()))
 				return
