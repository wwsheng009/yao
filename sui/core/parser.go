package core

import (
	"bytes"
	"fmt"
	"strings"

	"github.com/PuerkitoBio/goquery"
	jsoniter "github.com/json-iterator/go"
	"golang.org/x/net/html"
)

// TemplateParser parser for the template
type TemplateParser struct {
	data     Data
	mapping  map[string]Mapping                  // variable mapping
	sequence int                                 // sequence for the rendering
	errors   []error                             // errors
	replace  map[*goquery.Selection][]*html.Node // replace nodes
	option   *ParserOption                       // parser option
}

// Mapping mapping for the template
type Mapping struct {
	Key   string      `json:"key,omitempty"`
	Type  string      `json:"type,omitempty"`
	Value interface{} `json:"value,omitempty"`
}

// ParserOption parser option
type ParserOption struct {
	Editor    bool `json:"editor,omitempty"`
	Preview   bool `json:"preview,omitempty"`
	PrintData bool `json:"print_data,omitempty"`
}

// NewTemplateParser create a new template parser
func NewTemplateParser(data Data, option *ParserOption) *TemplateParser {
	if option == nil {
		option = &ParserOption{}
	}

	return &TemplateParser{
		data:     data,
		mapping:  map[string]Mapping{},
		sequence: 0,
		errors:   []error{},
		replace:  map[*goquery.Selection][]*html.Node{},
		option:   option,
	}
}

// Render parses and renders the HTML template
func (parser *TemplateParser) Render(html string) (string, error) {

	if !strings.Contains(html, "<html") {
		html = fmt.Sprintf(`<!DOCTYPE html><html lang="en">%s</html>`, html)
	}

	reader := bytes.NewReader([]byte(html))
	doc, err := goquery.NewDocumentFromReader(reader)
	if err != nil {
		return "", err
	}

	root := doc.Selection.Find("html")
	parser.parseNode(root.Nodes[0])

	// Replace the nodes
	for sel, nodes := range parser.replace {
		sel.ReplaceWithNodes(nodes...)
		delete(parser.replace, sel)
	}

	// Print the data
	jsPrintData := ""
	if parser.option != nil && parser.option.PrintData {
		jsPrintData = "console.log(__sui_data);\n"
	}

	// Append the data to the body
	body := doc.Find("body")
	if body.Length() > 0 {
		data, err := jsoniter.MarshalToString(parser.data)
		if err != nil {
			data, _ = jsoniter.MarshalToString(map[string]string{"error": err.Error()})
		}
		body.AppendHtml("<script>\n" +
			"try { " +
			`var __sui_data = ` + data + ";\n" +
			"} catch (e) { console.log('init data error:', e); }\n" +
			jsPrintData +
			"</script>\n",
		)
	}

	// For editor
	if parser.option != nil && parser.option.Editor {
		return doc.Find("body").Html()
	}

	// fmt.Println(doc.Html())
	// fmt.Println(parser.errors)
	return doc.Html()
}

// Parse  parses and renders the HTML template
func (parser *TemplateParser) parseNode(node *html.Node) {

	skipChildren := false

	switch node.Type {
	case html.ElementNode:
		sel := goquery.NewDocumentFromNode(node).Selection
		if parser.hasParsed(sel) {
			break
		}
		parser.parseElementNode(sel)

		// Skip children if the node is a loop node
		if _, exist := sel.Attr("s:for"); exist {
			skipChildren = true
		}

		// replace the attributes
		// for idx, A := range node.Attr {
		// 	if !strings.HasPrefix(A.Key, "s:") && stmtRe.Match([]byte(A.Val)) {
		// 		replace, _ := parser.data.Replace(A.Val)
		// 		node.Attr[idx].Val = replace
		// 	}
		// }

	case html.TextNode:
		parser.parseTextNode(node)
	}

	// Recursively process child nodes
	if !skipChildren {
		for child := node.FirstChild; child != nil; child = child.NextSibling {
			parser.parseNode(child)
		}
	}
}

func (parser *TemplateParser) parseElementNode(sel *goquery.Selection) {

	if _, exist := sel.Attr("s:if"); exist {
		parser.ifStatementNode(sel)
	}

	if _, exist := sel.Attr("s:for"); exist {
		parser.forStatementNode(sel)
	}

	// Parse the attributes
	parser.parseElementAttrs(sel)
}

func (parser *TemplateParser) parseElementAttrs(sel *goquery.Selection) {
	if len(sel.Nodes) == 0 {
		return
	}
	// if the attributes has if statement,it will cause the attributes not be processed
	// if sel.AttrOr("parsed", "false") == "true" {
	// 	return
	// }

	attrs := sel.Nodes[0].Attr
	for _, attr := range attrs {
		parser.sequence = parser.sequence + 1
		res, hasStmt := parser.data.Replace(attr.Val)
		if hasStmt {
			bindings := strings.TrimSpace(attr.Val)
			key := fmt.Sprintf("%v", parser.sequence)
			parser.mapping[attr.Key] = Mapping{
				Key:   key,
				Type:  "attr",
				Value: bindings,
			}
			sel.SetAttr(attr.Key, res)
			bindname := fmt.Sprintf("s:bind:%s", attr.Key)
			sel.SetAttr(bindname, bindings)
		}
	}
}

<<<<<<< HEAD
// check if element attributes has the s:raw command, if true,ouput the raw data.
=======
// Check if the element attributes have the s:raw command.
// If true, the sub-node will output the raw data instead of the escaped value.
>>>>>>> 0ac09f0e
func checkIsRawElement(node *html.Node) bool {
	if node.Parent != nil && len(node.Parent.Attr) > 0 {
		for _, attr := range node.Parent.Attr {
			if attr.Key == "s:raw" && attr.Val == "true" {
				return true
			}
		}
	}
	return false
}
func (parser *TemplateParser) parseTextNode(node *html.Node) {
	parser.sequence = parser.sequence + 1
	res, hasStmt := parser.data.Replace(node.Data)
	// Bind the variable to the parent node
	if node.Parent != nil && hasStmt {
		bindings := strings.TrimSpace(node.Data)
		key := fmt.Sprintf("%v", parser.sequence)
		if bindings != "" {
			if checkIsRawElement(node) {
				node.Type = html.RawNode
			}
			node.Parent.Attr = append(node.Parent.Attr, []html.Attribute{
				{Key: "s:bind", Val: bindings},
				{Key: "s:key-text", Val: key},
			}...)
		}
	}
	node.Data = res
}

func (parser *TemplateParser) forStatementNode(sel *goquery.Selection) {

	parser.sequence = parser.sequence + 1
	parser.setKey("for", sel, parser.sequence)
	parser.parsed(sel)
	parser.hide(sel) // Hide loop node

	forAttr, _ := sel.Attr("s:for")
	forItems, err := parser.data.Exec(forAttr)
	if err != nil {
		parser.errors = append(parser.errors, err)
		return
	}

	items, err := parser.toArray(forItems)
	if err != nil {
		parser.errors = append(parser.errors, err)
		return
	}

	itemVarName := sel.AttrOr("s:for-item", "item")
	indexVarName := sel.AttrOr("s:for-index", "index")
	itemNodes := []*html.Node{}

	// Keep the node if the editor is enabled
	if parser.option.Editor {
		clone := sel.Clone()
		itemNodes = append(itemNodes, clone.Nodes...)
	}

	for idx, item := range items {

		// Create a new node
		new := sel.Clone()

		// Set the key
		parser.sequence = parser.sequence + 1
		parser.setKey("for-item-index", new, idx)
		parser.setKey("for-item-key", new, parser.sequence)

		// Show the node
		parser.show(new)
		parser.data[itemVarName] = item
		parser.data[indexVarName] = idx

		if parser.option.Editor {
			parser.setSuiAttr(new, "generate", "true")
		}

		// Process the new node
		for i := range new.Nodes {
			parser.parseNode(new.Nodes[i])
		}
		itemNodes = append(itemNodes, new.Nodes...)
	}

	// Clean up the variables
	delete(parser.data, itemVarName)
	delete(parser.data, indexVarName)

	// Replace the node
	// sel.ReplaceWithNodes(itemNodes...)
	parser.replace[sel] = itemNodes
}

func (parser *TemplateParser) ifStatementNode(sel *goquery.Selection) {

	parser.sequence = parser.sequence + 1
	parser.setKey("if", sel, parser.sequence)
	parser.parsed(sel)
	parser.hide(sel) // Hide all elif and else nodes

	ifAttr, _ := sel.Attr("s:if")
	elifNodes, elseNode := parser.elseStatementNode(sel)

	for _, elifNode := range elifNodes {
		parser.hide(elifNode)
	}

	if elseNode != nil {
		parser.hide(elseNode)
	}

	// show the node if the condition is true
	res, err := parser.data.Exec(ifAttr)
	if err != nil {
		parser.errors = append(parser.errors, fmt.Errorf("if statement %v error: %v", parser.sequence, err))
		return
	}

	if res == true {
		parser.show(sel)
		return
	}

	// else if
	for _, elifNode := range elifNodes {
		elifAttr := elifNode.AttrOr("s:elif", "")
		res, err := parser.data.Exec(elifAttr)
		if err != nil {
			parser.errors = append(parser.errors, err)
			return
		}

		if res == true {
			parser.show(elifNode)
			return
		}
	}

	// else
	if elseNode != nil {
		parser.show(elseNode)
	}
}

func (parser *TemplateParser) elseStatementNode(sel *goquery.Selection) ([]*goquery.Selection, *goquery.Selection) {
	var elseNode *goquery.Selection = nil
	elifNodes := []*goquery.Selection{}
	key := parser.key("if", sel)
	for next := sel.Next(); next != nil; next = next.Next() {
		if _, exist := next.Attr("s:elif"); exist {
			parser.parsed(next)
			parser.setKey("if", next, key)
			elifNodes = append(elifNodes, next)
			continue
		}

		if _, exist := next.Attr("s:else"); exist {
			parser.parsed(next)
			parser.setKey("if", next, key)
			elseNode = next
			continue
		}
		break
	}

	return elifNodes, elseNode
}

func (parser *TemplateParser) setSuiAttr(sel *goquery.Selection, key, value string) *goquery.Selection {
	key = fmt.Sprintf("data-sui-%s", key)
	return sel.SetAttr(key, value)
}

func (parser *TemplateParser) removeSuiAttr(sel *goquery.Selection, key string) *goquery.Selection {
	key = fmt.Sprintf("data-sui-%s", key)
	return sel.RemoveAttr(key)
}

func (parser *TemplateParser) hide(sel *goquery.Selection) {

	if parser.option.Editor {
		parser.setSuiAttr(sel, "hide", "true")
		return
	}

	style := sel.AttrOr("style", "")
	if strings.Contains(style, "display: none") {
		return
	}

	if style != "" {
		style = fmt.Sprintf("%s; display: none", style)
	} else {
		style = "display: none"
	}
	sel.SetAttr("style", style)
}

func (parser *TemplateParser) show(sel *goquery.Selection) {

	if parser.option.Editor {
		parser.removeSuiAttr(sel, "hide")
		return
	}

	style := sel.AttrOr("style", "")
	if !strings.Contains(style, "display: none") {
		return
	}

	style = strings.ReplaceAll(style, "display: none", "")
	if style == "" {
		sel.RemoveAttr("style")
		return
	}

	sel.SetAttr("style", style)
}

func (parser *TemplateParser) key(prefix string, sel *goquery.Selection) string {
	name := fmt.Sprintf("s:key-%s", prefix)
	return sel.AttrOr(name, "")
}

func (parser *TemplateParser) setKey(prefix string, sel *goquery.Selection, key interface{}) {
	name := fmt.Sprintf("s:key-%s", prefix)
	value := fmt.Sprintf("%v", key)
	sel.SetAttr(name, value)
}

func (parser *TemplateParser) parsed(sel *goquery.Selection) {
	sel.SetAttr("parsed", "true")
}

func (parser *TemplateParser) hasParsed(sel *goquery.Selection) bool {
	if parseed, exist := sel.Attr("parsed"); exist && parseed == "true" {
		return true
	}
	return false
}

func (parser *TemplateParser) toArray(value interface{}) ([]interface{}, error) {
	switch values := value.(type) {

	case []interface{}:
		return values, nil

	case []map[string]interface{}:
		res := []interface{}{}
		for _, v := range values {
			res = append(res, v)
		}
		return res, nil

	case nil:
		return []interface{}{}, nil

	case []map[string]string:
		res := []interface{}{}
		for _, v := range values {
			res = append(res, v)
		}
		return res, nil

	case []string:
		res := []interface{}{}
		for _, v := range values {
			res = append(res, v)
		}
		return res, nil

	case []float64:
		res := []interface{}{}
		for _, v := range values {
			res = append(res, v)
		}
		return res, nil

	case []int:
		res := []interface{}{}
		for _, v := range values {
			res = append(res, v)
		}
		return res, nil

	}

	return nil, fmt.Errorf("Cannot convert %v to array", value)
}<|MERGE_RESOLUTION|>--- conflicted
+++ resolved
@@ -184,12 +184,8 @@
 	}
 }
 
-<<<<<<< HEAD
-// check if element attributes has the s:raw command, if true,ouput the raw data.
-=======
 // Check if the element attributes have the s:raw command.
 // If true, the sub-node will output the raw data instead of the escaped value.
->>>>>>> 0ac09f0e
 func checkIsRawElement(node *html.Node) bool {
 	if node.Parent != nil && len(node.Parent.Attr) > 0 {
 		for _, attr := range node.Parent.Attr {
