package local

import (
	"fmt"
	"os"
	"path/filepath"
	"runtime"
	"strings"

	"github.com/hashicorp/go-multierror"
	"github.com/yaoapp/gou/application"
	"github.com/yaoapp/kun/log"
	"github.com/yaoapp/yao/sui/core"
)

// Build the template
func (tmpl *Template) Build(option *core.BuildOption) error {
	var err error

	root, err := tmpl.local.DSL.PublicRoot()
	if err != nil {
		log.Error("SyncAssets: Get the public root error: %s. use %s", err.Error(), tmpl.local.DSL.Public.Root)
		root = tmpl.local.DSL.Public.Root
	}

	if option.AssetRoot == "" {
		option.AssetRoot = filepath.Join(root, "assets")
	}

	// Sync the assets
	if err = tmpl.SyncAssets(option); err != nil {
		return err
	}

	// Build all pages
	pages, err := tmpl.Pages()
	if err != nil {
		return err
	}

	for _, page := range pages {
		perr := page.Load()
		if err != nil {
			err = multierror.Append(perr)
			continue
		}

		perr = page.Build(option)
		if perr != nil {
			err = multierror.Append(perr)
		}
	}

	return err
}

// SyncAssets sync the assets
func (tmpl *Template) SyncAssets(option *core.BuildOption) error {

	// get source abs path
	sourceRoot := filepath.Join(tmpl.local.fs.Root(), tmpl.Root, "__assets")
	if exist, _ := os.Stat(sourceRoot); exist == nil {
		return nil
	}

	//get target abs path
	root, err := tmpl.local.DSL.PublicRoot()
	if err != nil {
		log.Error("SyncAssets: Get the public root error: %s. use %s", err.Error(), tmpl.local.DSL.Public.Root)
		root = tmpl.local.DSL.Public.Root
	}
	targetRoot := filepath.Join(application.App.Root(), "public", root, "assets")

	if exist, _ := os.Stat(targetRoot); exist == nil {
		os.MkdirAll(targetRoot, os.ModePerm)
	}
	os.RemoveAll(targetRoot)

	return copyDirectory(sourceRoot, targetRoot)
}

// Build is the struct for the public
func (page *Page) Build(option *core.BuildOption) error {

	if option.AssetRoot == "" {
<<<<<<< HEAD
		option.AssetRoot = filepath.Join(page.tmpl.local.DSL.Public.Root, "assets")
		if runtime.GOOS == "windows" {
			option.AssetRoot = strings.ReplaceAll(option.AssetRoot, "\\", "/")
		}
=======
		root, err := page.tmpl.local.DSL.PublicRoot()
		if err != nil {
			log.Error("SyncAssets: Get the public root error: %s. use %s", err.Error(), page.tmpl.local.DSL.Public.Root)
			root = page.tmpl.local.DSL.Public.Root
		}
		option.AssetRoot = filepath.Join(root, "assets")
>>>>>>> 0318a2e5
	}

	log.Trace("Build the page %s AssetRoot: %s", page.Route, option.AssetRoot)
	html, err := page.Page.Compile(option)
	if err != nil {
		return err
	}

	// Save the html
	return page.writeHTML([]byte(html))
}

func (page *Page) publicFile() string {
	root, err := page.tmpl.local.DSL.PublicRoot()
	if err != nil {
		log.Error("publicFile: Get the public root error: %s. use %s", err.Error(), page.tmpl.local.DSL.Public.Root)
		root = page.tmpl.local.DSL.Public.Root
	}
	return filepath.Join("/", "public", root, page.Route)
}

// writeHTMLTo write the html to file
func (page *Page) writeHTML(html []byte) error {
	htmlFile := fmt.Sprintf("%s.sui", page.publicFile())
	htmlFileAbs := filepath.Join(application.App.Root(), htmlFile)
	dir := filepath.Dir(htmlFileAbs)
	if exist, _ := os.Stat(dir); exist == nil {
		os.MkdirAll(dir, os.ModePerm)
	}
	err := os.WriteFile(htmlFileAbs, html, 0644)
	if err != nil {
		return err
	}

	core.RemoveCache(htmlFile)
	log.Trace("The page %s is removed", htmlFile)
	return nil
}<|MERGE_RESOLUTION|>--- conflicted
+++ resolved
@@ -83,19 +83,15 @@
 func (page *Page) Build(option *core.BuildOption) error {
 
 	if option.AssetRoot == "" {
-<<<<<<< HEAD
-		option.AssetRoot = filepath.Join(page.tmpl.local.DSL.Public.Root, "assets")
-		if runtime.GOOS == "windows" {
-			option.AssetRoot = strings.ReplaceAll(option.AssetRoot, "\\", "/")
-		}
-=======
 		root, err := page.tmpl.local.DSL.PublicRoot()
 		if err != nil {
 			log.Error("SyncAssets: Get the public root error: %s. use %s", err.Error(), page.tmpl.local.DSL.Public.Root)
 			root = page.tmpl.local.DSL.Public.Root
 		}
 		option.AssetRoot = filepath.Join(root, "assets")
->>>>>>> 0318a2e5
+		if runtime.GOOS == "windows" {
+			option.AssetRoot = strings.ReplaceAll(option.AssetRoot, "\\", "/")
+		}
 	}
 
 	log.Trace("Build the page %s AssetRoot: %s", page.Route, option.AssetRoot)
