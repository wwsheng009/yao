package test

import (
	"fmt"
	"os"
	"path/filepath"
	"regexp"
	"strings"
	"testing"
	"time"

	"github.com/gin-gonic/gin"
	jsoniter "github.com/json-iterator/go"
	"github.com/yaoapp/gou/api"
	"github.com/yaoapp/gou/application"
	"github.com/yaoapp/gou/connector"
	"github.com/yaoapp/gou/model"
	"github.com/yaoapp/gou/query"
	"github.com/yaoapp/gou/query/gou"
	v8 "github.com/yaoapp/gou/runtime/v8"
	"github.com/yaoapp/gou/server/http"
	"github.com/yaoapp/gou/store"
	"github.com/yaoapp/kun/exception"
	"github.com/yaoapp/kun/log"
	"github.com/yaoapp/xun/capsule"
	"github.com/yaoapp/yao/config"
	"github.com/yaoapp/yao/data"
	"github.com/yaoapp/yao/fs"
	"github.com/yaoapp/yao/helper"
	"github.com/yaoapp/yao/runtime"
	"github.com/yaoapp/yao/share"
	"github.com/yaoapp/yao/utils"
)

var testServer *http.Server = nil

// SystemModels system models for testing
var testSystemModels = map[string]string{
	"__yao.assistant":  "yao/models/assistant.mod.yao",
	"__yao.attachment": "yao/models/attachment.mod.yao",
	"__yao.audit":      "yao/models/audit.mod.yao",
	"__yao.chat":       "yao/models/chat.mod.yao",
	"__yao.config":     "yao/models/config.mod.yao",
	"__yao.dsl":        "yao/models/dsl.mod.yao",
	"__yao.history":    "yao/models/history.mod.yao",
	"__yao.kb":         "yao/models/kb.mod.yao",
	"__yao.user":       "yao/models/user.mod.yao",
}

var testSystemStores = map[string]string{
	"__yao.store":        "yao/stores/store.badger.yao",
	"__yao.cache":        "yao/stores/cache.lru.yao",
	"__yao.oauth.store":  "yao/stores/oauth/store.badger.yao",
	"__yao.oauth.client": "yao/stores/oauth/client.badger.yao",
	"__yao.oauth.cache":  "yao/stores/oauth/cache.lru.yao",
	"__yao.agent.memory": "yao/stores/agent/memory.badger.yao",
	"__yao.kb.store":     "yao/stores/kb/store.badger.yao",
	"__yao.kb.cache":     "yao/stores/kb/cache.lru.yao",
}

func loadSystemStores(t *testing.T, cfg config.Config) error {
	for id, path := range testSystemStores {
		raw, err := data.Read(path)
		if err != nil {
			return err
		}

		// Replace template variables in the JSON string
		source := string(raw)
		if strings.Contains(source, "YAO_APP_ROOT") || strings.Contains(source, "YAO_DATA_ROOT") {
			vars := map[string]string{
				"YAO_APP_ROOT":  cfg.Root,
				"YAO_DATA_ROOT": cfg.DataRoot,
			}
			source = replaceVars(source, vars)
		}

		// Load store with the processed source
		_, err = store.LoadSource([]byte(source), id, filepath.Join("__system", path))
		if err != nil {
			log.Error("load system store %s error: %s", id, err.Error())
			return err
		}
	}
	return nil
}

// replaceVars replaces template variables in the JSON string
// Supports {{ VAR_NAME }} syntax
func replaceVars(jsonStr string, vars map[string]string) string {
	result := jsonStr
	for key, value := range vars {
		// Replace both {{ KEY }} and {{KEY}} patterns
		patterns := []string{
			"{{ " + key + " }}",
			"{{" + key + "}}",
		}
		for _, pattern := range patterns {
			result = strings.ReplaceAll(result, pattern, value)
		}
	}
	return result
}

// loadSystemModels load system models for testing
func loadSystemModels(t *testing.T, cfg config.Config) error {
	for id, path := range testSystemModels {
		content, err := data.Read(path)
		if err != nil {
			return err
		}

		// Parse model
		var data map[string]interface{}
		err = application.Parse(path, content, &data)
		if err != nil {
			return err
		}

		// Set prefix
		if table, ok := data["table"].(map[string]interface{}); ok {
			if name, ok := table["name"].(string); ok {
				table["name"] = share.App.Prefix + name
				content, err = jsoniter.Marshal(data)
				if err != nil {
					log.Error("failed to marshal model data: %v", err)
					return fmt.Errorf("failed to marshal model data: %v", err)
				}
			}
		}

		// Load Model
		mod, err := model.LoadSource(content, id, filepath.Join("__system", path))
		if err != nil {
			log.Error("load system model %s error: %s", id, err.Error())
			return err
		}

		// Auto migrate
		err = mod.Migrate(false, model.WithDonotInsertValues(true))
		if err != nil {
			log.Error("migrate system model %s error: %s", id, err.Error())
			return err
		}
	}

	return nil
}

// Prepare test environment
func Prepare(t *testing.T, cfg config.Config, rootEnv ...string) {

	appRootEnv := "YAO_TEST_APPLICATION"
	if len(rootEnv) > 0 {
		appRootEnv = rootEnv[0]
	}

	// Remove the data store
	var path = filepath.Join(os.Getenv(appRootEnv), "data", "stores")
	os.RemoveAll(path)

	root := os.Getenv(appRootEnv)
	var app application.Application
	var err error

	// if share.BUILDIN {

	// 	file, err := os.Executable()
	// 	if err != nil {
	// 		t.Fatal(err)
	// 	}

	// 	// Load from cache
	// 	app, err := application.OpenFromYazCache(file, pack.Cipher)

	// 	if err != nil {

	// 		// load from bin
	// 		reader, err := data.ReadApp()
	// 		if err != nil {
	// 			t.Fatal(err)
	// 		}

	// 		app, err = application.OpenFromYaz(reader, file, pack.Cipher) // Load app from Bin
	// 		if err != nil {
	// 			t.Fatal(err)
	// 		}
	// 	}

	// 	application.Load(app)
	// 	data.RemoveApp()
	// 	return
	// }

	app, err = application.OpenFromDisk(root) // Load app from Disk
	if err != nil {
		t.Fatal(err)
	}
	application.Load(app)

	cfg.DataRoot = filepath.Join(root, "data")

	// if cfg.DataRoot == "" {
	// 	cfg.DataRoot = filepath.Join(root, "data")
	// }

	var appData []byte
	var appFile string

	// Read app setting
	if has, _ := application.App.Exists("app.yao"); has {
		appFile = "app.yao"
		appData, err = application.App.Read("app.yao")
		if err != nil {
			t.Fatal(err)
		}

	} else if has, _ := application.App.Exists("app.jsonc"); has {
		appFile = "app.jsonc"
		appData, err = application.App.Read("app.jsonc")
		if err != nil {
			t.Fatal(err)
		}

	} else if has, _ := application.App.Exists("app.json"); has {
		appFile = "app.json"
		appData, err = application.App.Read("app.json")
		if err != nil {
			t.Fatal(err)
		}
	} else {
		t.Fatal(fmt.Errorf("app.yao or app.jsonc or app.json does not exists"))
	}

	// Replace $ENV with os.Getenv
	var envRe = regexp.MustCompile(`\$ENV\.([0-9a-zA-Z_-]+)`)
	appData = envRe.ReplaceAllFunc(appData, func(s []byte) []byte {
		key := string(s[5:])
		val := os.Getenv(key)
		if val == "" {
			return s
		}
		return []byte(val)
	})
	share.App = share.AppInfo{}
	err = application.Parse(appFile, appData, &share.App)
	if err != nil {
		t.Fatal(err)
	}

	// Set default prefix
	if share.App.Prefix == "" {
		share.App.Prefix = "yao_"
	}

	utils.Init()
	dbconnect(t, cfg)
	startRuntime(t, cfg)
<<<<<<< HEAD
	load(t, cfg)
=======

>>>>>>> 29a4ad09
}

// Clean the test environment
func Clean() {
	dbclose()
	runtime.Stop()

	// Remove the data store
	var path = filepath.Join(os.Getenv("YAO_TEST_APPLICATION"), "data", "stores")
	os.RemoveAll(path)
}

// Start the test server
func Start(t *testing.T, guards map[string]gin.HandlerFunc, cfg config.Config) {

	var err error
	option := http.Option{Port: 0, Root: "/", Timeout: 2 * time.Second}
	gin.SetMode(gin.ReleaseMode)

	router := gin.New()
	api.SetGuards(guards)
	api.SetRoutes(router, "api")

	testServer = http.New(router, option)
	go func() { err = testServer.Start() }()

	<-testServer.Event()
	if err != nil {
		t.Fatal(err)
	}
}

// Stop the test server
func Stop() {
	if testServer != nil {
		testServer.Stop()
		<-testServer.Event()
	}

	dbclose()
	runtime.Stop()
}

// Port Get the test server port
func Port(t *testing.T) int {
	if testServer == nil {
		t.Fatal(fmt.Errorf("server not started"))
	}
	port, err := testServer.Port()
	if err != nil {
		t.Fatal(err)
	}
	return port
}

func dbclose() {
	if capsule.Global != nil {
		capsule.Global.Connections.Range(func(key, value any) bool {
			if conn, ok := value.(*capsule.Connection); ok {
				conn.Close()
			}
			return true
		})
	}
}

func dbconnect(t *testing.T, cfg config.Config) {

	// connect db
	switch cfg.DB.Driver {
	case "sqlite3":
		capsule.AddConn("primary", "sqlite3", cfg.DB.Primary[0]).SetAsGlobal()
		break
	default:
		capsule.AddConn("primary", "mysql", cfg.DB.Primary[0]).SetAsGlobal()
		break
	}

}

func startRuntime(t *testing.T, cfg config.Config) {
	err := runtime.Start(cfg)
	if err != nil {
		t.Fatal(err)
	}
}

func load(t *testing.T, cfg config.Config) {
	loadFS(t, cfg)
	loadStore(t, cfg)
	loadScript(t, cfg)
	loadModel(t, cfg)
	loadConnector(t, cfg)
	loadQuery(t, cfg)
}

func loadFS(t *testing.T, cfg config.Config) {
	err := fs.Load(cfg)
	if err != nil {
		t.Fatal(err)
	}
}

func loadConnector(t *testing.T, cfg config.Config) {
	exts := []string{"*.yao", "*.json", "*.jsonc"}
	application.App.Walk("connectors", func(root, file string, isdir bool) error {
		if isdir {
			return nil
		}
		_, err := connector.Load(file, share.ID(root, file))
		return err
	}, exts...)
}

func loadScript(t *testing.T, cfg config.Config) {
	exts := []string{"*.js", "*.ts"}
	err := application.App.Walk("scripts", func(root, file string, isdir bool) error {
		if isdir {
			return nil
		}
		_, err := v8.Load(file, share.ID(root, file))
		return err
	}, exts...)

	if err != nil {
		t.Fatal(err)
	}
}

func loadModel(t *testing.T, cfg config.Config) {
	model.WithCrypt([]byte(fmt.Sprintf(`{"key":"%s"}`, cfg.DB.AESKey)), "AES")
	model.WithCrypt([]byte(`{}`), "PASSWORD")

	// Load system models
	err := loadSystemModels(t, cfg)
	if err != nil {
		t.Fatal(err)
	}

	exts := []string{"*.mod.yao", "*.mod.json", "*.mod.jsonc"}
	err = application.App.Walk("models", func(root, file string, isdir bool) error {
		if isdir {
			return nil
		}
		_, err := model.Load(file, share.ID(root, file))
		return err
	}, exts...)

	if err != nil {
		t.Fatal(err)
	}
}

// loadStore load system stores for testing
func loadStore(t *testing.T, cfg config.Config) {
	err := loadSystemStores(t, cfg)
	if err != nil {
		t.Fatal(err)
	}

	exts := []string{"*.yao", "*.json", "*.jsonc"}
	err = application.App.Walk("stores", func(root, file string, isdir bool) error {
		if isdir {
			return nil
		}
		_, err := store.Load(file, share.ID(root, file))
		return err
	}, exts...)
}

func loadQuery(t *testing.T, cfg config.Config) {

	// query engine
	query.Register("query-test", &gou.Query{
		Query: capsule.Query(),
		GetTableName: func(s string) string {
			if mod, has := model.Models[s]; has {
				return mod.MetaData.Table.Name
			}
			exception.New("[query] %s not found", 404, s).Throw()
			return s
		},
		AESKey: cfg.DB.AESKey,
	})
}

// GuardBearerJWT test guard
func GuardBearerJWT(c *gin.Context) {
	tokenString := c.Request.Header.Get("Authorization")
	tokenString = strings.TrimSpace(strings.TrimPrefix(tokenString, "Bearer "))

	if tokenString == "" {
		c.JSON(403, gin.H{"code": 403, "message": "No permission"})
		c.Abort()
		return
	}

	claims := helper.JwtValidate(tokenString)
	c.Set("__sid", claims.SID)
}<|MERGE_RESOLUTION|>--- conflicted
+++ resolved
@@ -256,11 +256,7 @@
 	utils.Init()
 	dbconnect(t, cfg)
 	startRuntime(t, cfg)
-<<<<<<< HEAD
 	load(t, cfg)
-=======
-
->>>>>>> 29a4ad09
 }
 
 // Clean the test environment
