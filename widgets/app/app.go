package app

import (
	"context"
	"fmt"
	"os"
	"path/filepath"
	"regexp"
	"strings"
	"time"

	jsoniter "github.com/json-iterator/go"
	"github.com/yaoapp/gou/api"
	"github.com/yaoapp/gou/application"
	"github.com/yaoapp/gou/connector"
	"github.com/yaoapp/gou/process"
	v8 "github.com/yaoapp/gou/runtime/v8"
	"github.com/yaoapp/gou/session"
	"github.com/yaoapp/kun/exception"
	"github.com/yaoapp/kun/log"
	"github.com/yaoapp/yao/config"
	"github.com/yaoapp/yao/data"
	"github.com/yaoapp/yao/i18n"
	"github.com/yaoapp/yao/neo"
	"github.com/yaoapp/yao/neo/assistant"
	"github.com/yaoapp/yao/share"
	"github.com/yaoapp/yao/widgets/login"
)

//
// API:
//   GET   /api/__yao/app/setting 			-> Default process: yao.app.Xgen
//   POST  /api/__yao/app/setting 			-> Default process: yao.app.Xgen  {"sid":"xxx", "lang":"zh-hk", "time": "2022-10-10 22:00:10"}
//   GET   /api/__yao/app/menu  			-> Default process: yao.app.Menu
//   POST  /api/__yao/app/check  			-> Default process: yao.app.Check
//   POST  /api/__yao/app/setup  			-> Default process: yao.app.Setup   {"sid":"xxxx", ...}
//   POST  /api/__yao/app/service/:name  	-> Default process: yao.app.Service {"method":"Bar", "args":["hello", "world"]}
//
// Process:
// 	 yao.app.Setting Return the App DSL
// 	 yao.app.Xgen Return the Xgen setting ( merge app & login )
//   yao.app.Menu Return the menu list
//

// Setting the application setting
var Setting *DSL
var regExcp = regexp.MustCompile("^Exception\\|([0-9]+):(.+)$")

// LoadAndExport load app
func LoadAndExport(cfg config.Config) error {
	err := Load(cfg)
	if err != nil {
		return err
	}
	return Export()
}

// Load the app DSL
func Load(cfg config.Config) error {

	file, err := getAppFile()
	if err != nil {
		return err
	}

	data, err := application.App.Read(file)
	if err != nil {
		return err
	}

	if data == nil {
		return fmt.Errorf("app.yao not found")
	}

	dsl := &DSL{Optional: OptionalDSL{}, Lang: cfg.Lang}
	err = application.Parse(file, data, dsl)
	if err != nil {
		return err
	}

	// Replace Admin Root
	err = dsl.replaceAdminRoot()
	if err != nil {
		return err
	}

	// Load icons
	dsl.icons(cfg)

	Setting = dsl
	return nil
}

func getAppFile() (string, error) {

	file := filepath.Join(string(os.PathSeparator), "app.yao")
	if has, _ := application.App.Exists(file); has {
		return file, nil
	}

	file = filepath.Join(string(os.PathSeparator), "app.jsonc")
	if has, _ := application.App.Exists(file); has {
		return file, nil
	}

	file = filepath.Join(string(os.PathSeparator), "app.json")
	if has, _ := application.App.Exists(file); has {
		return file, nil
	}

	return "", fmt.Errorf("app.yao not found")
}

// exportAPI export login api
func exportAPI() error {

	if Setting == nil {
		return fmt.Errorf("the app does not init")
	}

	http := api.HTTP{
		Name:        "Widget App API",
		Description: "Widget App API",
		Version:     share.VERSION,
		Guard:       "bearer-jwt",
		Group:       "__yao/app",
		Paths:       []api.Path{},
	}

	process := "yao.app.Xgen"
	if Setting.Setting != "" {
		process = Setting.Setting
	}

	path := api.Path{
		Label:       "App Setting",
		Description: "App Setting",
		Guard:       "-",
		Path:        "/setting",
		Method:      "GET",
		Process:     process,
		In:          []interface{}{},
		Out:         api.Out{Status: 200, Type: "application/json"},
	}
	http.Paths = append(http.Paths, path)

	// POST
	path = api.Path{
		Label:       "App Setting",
		Description: "App Setting",
		Guard:       "-",
		Path:        "/setting",
		Method:      "POST",
		Process:     process,
		In:          []interface{}{":payload"},
		Out:         api.Out{Status: 200, Type: "application/json"},
	}
	http.Paths = append(http.Paths, path)

	process = "yao.app.Menu"
	args := []interface{}{}
	if Setting.Menu.Args != nil {
		args = Setting.Menu.Args
	}

	args = append(args, "$query.locale")
	path = api.Path{
		Label:       "App Menu",
		Description: "App Menu",
		Path:        "/menu",
		Method:      "GET",
		Process:     process,
		In:          args,
		Out:         api.Out{Status: 200, Type: "application/json"},
	}
	http.Paths = append(http.Paths, path)

	process = "yao.app.Icons"
	path = api.Path{
		Label:       "App Icons",
		Description: "App Icons",
		Path:        "/icons/:name",
		Guard:       "-",
		Method:      "GET",
		Process:     process,
		In:          []interface{}{"$param.name"},
		Out:         api.Out{Status: 200},
	}
	http.Paths = append(http.Paths, path)

	path = api.Path{
		Label:       "Setup",
		Description: "Setup",
		Path:        "/setup",
		Guard:       "-",
		Method:      "POST",
		Process:     "yao.app.Setup",
		In:          []interface{}{":payload"},
		Out:         api.Out{Status: 200, Type: "application/json"},
	}
	http.Paths = append(http.Paths, path)

	path = api.Path{
		Label:       "Check",
		Description: "Check",
		Path:        "/check",
		Guard:       "-",
		Method:      "POST",
		Process:     "yao.app.Check",
		In:          []interface{}{":payload"},
		Out:         api.Out{Status: 200, Type: "application/json"},
	}
	http.Paths = append(http.Paths, path)

	path = api.Path{
		Label:       "Serivce",
		Description: "Serivce",
		Path:        "/service/:name",
		Guard:       "bearer-jwt",
		Method:      "POST",
		Process:     "yao.app.Service",
		In:          []interface{}{"$param.name", ":payload"},
		Out:         api.Out{Status: 200, Type: "application/json"},
	}
	http.Paths = append(http.Paths, path)

	// api source
	source, err := jsoniter.Marshal(http)
	if err != nil {
		return err
	}

	// load apis
	_, err = api.LoadSource("<widget.app>.yao", source, "widgets.app")
	return err
}

// Export export login api
func Export() error {
	exportProcess()
	return exportAPI()
}

func exportProcess() {
	process.Register("yao.app.setting", processSetting)
	process.Register("yao.app.xgen", processXgen)
	process.Register("yao.app.menu", processMenu)
	process.Register("yao.app.icons", processIcons)
	process.Register("yao.app.setup", processSetup)
	process.Register("yao.app.check", processCheck)
	process.Register("yao.app.service", processService)
}

func processService(process *process.Process) interface{} {
	process.ValidateArgNums(2)
	service := fmt.Sprintf("__yao_service.%s", process.ArgsString(0))
	payload := process.ArgsMap(1)
	if payload == nil || len(payload) == 0 {
		exception.New("content is required", 400).Throw()
	}

	method, ok := payload["method"].(string)
	if !ok || service == "" {
		exception.New("method is required", 400).Throw()
	}

	args := []interface{}{}
	if v, ok := payload["args"].([]interface{}); ok {
		args = v
	}

	//
	// Forward: Neo confirm Command
	// @file   neo/command/request.go
	// @method func (req *Request) confirm(args []interface{}, cb func(msg *message.JSON) int)
	//
	if service == "__yao_service.__neo" && method == "ExecCommand" {
		if len(args) < 4 {
			exception.New("args is required (%v)", 400, args).Throw()
		}

		id := args[0].(string)
		ctx := args[3].(map[string]interface{})
		processName := args[1].(string)
		processArgs := append(args[2].([]interface{}), ctx)
		result := forwardNeoExecCommand(process, processName, processArgs...)
		return map[string]interface{}{"id": id, "result": result, "context": ctx}
	}

	ctx, cancel := context.WithCancel(context.Background())
	defer cancel()

	script, err := v8.Select(service)
	if err != nil {
		exception.New("services.%s not loaded", 404, process.ArgsString(0)).Throw()
		return nil
	}

	v8ctx, err := script.NewContext(process.Sid, process.Global)
	if err != nil {
		message := fmt.Sprintf("services.%s failed to create context. %s", process.ArgsString(0), err.Error())
		log.Error("[V8] process error. %s", message)
		exception.New(message, 500).Throw()
		return nil
	}
	defer v8ctx.Close()

	res, err := v8ctx.CallWith(ctx, method, args...)
	if err != nil {
		exception.New(err.Error(), 500).Throw()
	}

	return res
}

func forwardNeoExecCommand(p *process.Process, name string, args ...interface{}) interface{} {
	new, err := process.Of(name, args...)
	if err != nil {
		exception.New(err.Error(), 400).Throw()
	}

	res, err := new.WithGlobal(p.Global).WithSID(p.Sid).Exec()
	if err != nil {
		exception.New(err.Error(), 500).Throw()
	}

	return res
}

func processCheck(process *process.Process) interface{} {
	process.ValidateArgNums(1)
	payload := process.ArgsMap(0)
	time.Sleep(3 * time.Second)

	if _, has := payload["error"]; has {
		exception.New("Something error", 500).Throw()
	}
	return nil
}

func processSetup(process *process.Process) interface{} {
	process.ValidateArgNums(1)
	payload := process.ArgsMap(0)
	time.Sleep(3 * time.Second)

	if _, has := payload["error"]; has {
		exception.New("Something error", 500).Throw()
	}

	lang := session.Lang(process)
	if sid, has := payload["sid"].(string); has {
		lang, err := session.Global().ID(sid).Get("__yao_lang")
		if err != nil {
			lang = strings.ToLower(lang.(string))
		}
	}

	root := "yao"
	if Setting.AdminRoot != "" {
		root = Setting.AdminRoot
	}

	setting, err := i18n.Trans(lang, []string{"app.app"}, Setting)
	if err != nil {
		exception.New(err.Error(), 500).Throw()
	}

	return map[string]interface{}{
		"home":    fmt.Sprintf("http://127.0.0.1:%d", config.Conf.Port),
		"admin":   fmt.Sprintf("http://127.0.0.1:%d/%s/", config.Conf.Port, root),
		"setting": setting,
	}
}

func processIcons(process *process.Process) interface{} {
	process.ValidateArgNums(1)
	name := process.ArgsString(0)
	file := filepath.Join("icons", name)
	content, err := application.App.Read(file)
	if err != nil {
		exception.New(err.Error(), 400).Throw()
	}
	return string(content)
}

func processMenu(p *process.Process) interface{} {

	if Setting.Menu.Process == "" {
		exception.New("menu.process is required", 400).Throw()
	}

	handle, err := process.Of(Setting.Menu.Process, p.Args...)
	if err != nil {
		exception.New(err.Error(), 400).Throw()
	}

	err = handle.WithGlobal(p.Global).WithSID(p.Sid).Execute()
	if err != nil {
		exception.New(err.Error(), 500).Throw()
	}
	defer handle.Dispose()
	return handle.Value()
}

func processSetting(process *process.Process) interface{} {
	if Setting == nil {
		exception.New("the app does not init", 500).Throw()
		return nil
	}

	sid := process.Sid
	if sid == "" {
		sid = session.ID()
		process = process.WithSID(sid)
	}

	// Set User ENV
	if process.NumOfArgs() > 0 {
		payload := process.ArgsMap(0, map[string]interface{}{
			"now":  time.Now().Unix(),
			"lang": "en-us",
			"sid":  "",
		})

		if v, ok := payload["sid"].(string); ok && v != "" {
			sid = v
			process = process.WithSID(sid)
		}

		lang := strings.ToLower(fmt.Sprintf("%v", payload["lang"]))
		session.Global().ID(sid).Set("__yao_lang", lang)
	}

	setting, err := i18n.Trans(session.Lang(process, config.Conf.Lang), []string{"app.app"}, Setting)
	if err != nil {
		exception.New(err.Error(), 500).Throw()
	}

	setting.(*DSL).Sid = sid
	return *setting.(*DSL)
}

func processXgen(process *process.Process) interface{} {

	if Setting == nil {
		exception.New("the app does not init", 500).Throw()
	}

	sid := process.Sid
	if sid == "" {
		sid = session.ID()
		process = process.WithSID(sid)
	}

	// Set User ENV
	lang := config.Conf.Lang
	if process.NumOfArgs() > 0 {
		payload := process.ArgsMap(0, map[string]interface{}{
			"now":  time.Now().Unix(),
			"lang": "en-us",
			"sid":  "",
		})

		if v, ok := payload["sid"].(string); ok && v != "" {
			sid = v
			process = process.WithSID(sid)
		}
		lang = strings.ToLower(fmt.Sprintf("%v", payload["lang"]))
		session.Global().ID(sid).Set("__yao_lang", lang)
	}

	mode := os.Getenv("YAO_ENV")
	if mode == "" {
		mode = "production"
	}

	xgenLogin := map[string]map[string]interface{}{
		"entry": {"admin": "/x/Welcome"},
	}

	if admin, has := login.Logins["admin"]; has {
		layout := map[string]interface{}{}
		if admin.Layout.Site != "" {
			layout["site"] = admin.Layout.Site
		}

		if admin.Layout.Slogan != "" {
			layout["slogan"] = admin.Layout.Slogan
		}

		if admin.Layout.Cover != "" {
			layout["cover"] = admin.Layout.Cover
		}

		// Translate
		newLayout, err := i18n.Trans(session.Lang(process, config.Conf.Lang), []string{"login.admin"}, layout)
		if err != nil {
			log.Error("[Login] Xgen i18n.Trans login.admin %s", err.Error())
		}

		if new, ok := newLayout.(map[string]interface{}); ok {
			layout = new
		}

		xgenLogin["entry"]["admin"] = admin.Layout.Entry
		xgenLogin["admin"] = map[string]interface{}{
			"captcha": "/api/__yao/login/admin/captcha?type=digit",
			"login":   "/api/__yao/login/admin",
			"layout":  layout,
		}

		if admin.ThirdPartyLogin != nil && len(admin.ThirdPartyLogin) > 0 {
			xgenLogin["admin"]["thirdPartyLogin"] = admin.ThirdPartyLogin
		}

	}

	if user, has := login.Logins["user"]; has {
		layout := map[string]interface{}{}
		if user.Layout.Site != "" {
			layout["site"] = user.Layout.Site
		}

		if user.Layout.Slogan != "" {
			layout["slogan"] = user.Layout.Slogan
		}

		if user.Layout.Cover != "" {
			layout["cover"] = user.Layout.Cover
		}

		// Translate
		newLayout, err := i18n.Trans(session.Lang(process, config.Conf.Lang), []string{"login.user"}, layout)
		if err != nil {
			log.Error("[Login] Xgen %s", err.Error())
		}

		if new, ok := newLayout.(map[string]interface{}); ok {
			layout = new
		}
		xgenLogin["entry"]["user"] = user.Layout.Entry
		xgenLogin["user"] = map[string]interface{}{
			"captcha": "/api/__yao/login/user/captcha?type=digit",
			"login":   "/api/__yao/login/user",
			"layout":  layout,
		}

		if user.ThirdPartyLogin != nil && len(user.ThirdPartyLogin) > 0 {
			xgenLogin["user"]["thirdPartyLogin"] = user.ThirdPartyLogin
		}
	}

	// The default assistant
	agent := map[string]interface{}{}
	if neo.Neo != nil {
		if ast, ok := neo.Neo.Assistant.(*assistant.Assistant); ok {
			agent["default"] = map[string]interface{}{
				"assistant_id":         ast.ID,
				"assistant_name":       ast.Name,
				"assistant_avatar":     ast.Avatar,
				"assistant_deleteable": false,
				"placeholder":          ast.GetPlaceholder(lang),
			}
		}

		// Available connectors
		agent["connectors"] = connector.AIConnectors

		// Available storages
<<<<<<< HEAD
		if neo.Neo.UploadSetting != nil {
			agent["storages"] = map[string]interface{}{}
			if neo.Neo.UploadSetting.Chat != nil {
				agent["storages"].(map[string]interface{})["chat"] = map[string]interface{}{
					"max_size":      neo.Neo.UploadSetting.Chat.MaxSize,
					"chunk_size":    neo.Neo.UploadSetting.Chat.ChunkSize,
					"allowed_types": neo.Neo.UploadSetting.Chat.AllowedTypes,
				}
			}
			if neo.Neo.UploadSetting.Assets != nil {
				agent["storages"].(map[string]interface{})["assets"] = map[string]interface{}{
					"max_size":      neo.Neo.UploadSetting.Assets.MaxSize,
					"chunk_size":    neo.Neo.UploadSetting.Assets.ChunkSize,
					"allowed_types": neo.Neo.UploadSetting.Assets.AllowedTypes,
				}
			}
			if neo.Neo.UploadSetting.Knowledge != nil {
				agent["storages"].(map[string]interface{})["knowledge"] = map[string]interface{}{
					"max_size":      neo.Neo.UploadSetting.Knowledge.MaxSize,
					"chunk_size":    neo.Neo.UploadSetting.Knowledge.ChunkSize,
					"allowed_types": neo.Neo.UploadSetting.Knowledge.AllowedTypes,
				}
			}
=======
		agent["storages"] = map[string]interface{}{
			"chat": map[string]interface{}{
				"max_size":      neo.Neo.UploadSetting.Chat.MaxSize,
				"chunk_size":    neo.Neo.UploadSetting.Chat.ChunkSize,
				"allowed_types": neo.Neo.UploadSetting.Chat.AllowedTypes,
				"gzip":          neo.Neo.UploadSetting.Chat.Gzip,
			},
			"assets": map[string]interface{}{
				"max_size":      neo.Neo.UploadSetting.Assets.MaxSize,
				"chunk_size":    neo.Neo.UploadSetting.Assets.ChunkSize,
				"allowed_types": neo.Neo.UploadSetting.Assets.AllowedTypes,
				"gzip":          neo.Neo.UploadSetting.Assets.Gzip,
			},
			"knowledge": map[string]interface{}{
				"max_size":      neo.Neo.UploadSetting.Knowledge.MaxSize,
				"chunk_size":    neo.Neo.UploadSetting.Knowledge.ChunkSize,
				"allowed_types": neo.Neo.UploadSetting.Knowledge.AllowedTypes,
				"gzip":          neo.Neo.UploadSetting.Knowledge.Gzip,
			},
>>>>>>> b94185d6
		}
	}

	xgenSetting := map[string]interface{}{
		"name":        Setting.Name,
		"description": Setting.Description,
		"developer":   share.App.Developer,
		"version":     Setting.Version,
		"yao": map[string]interface{}{
			"version":   share.VERSION,
			"prversion": share.PRVERSION,
		},
		"cui": map[string]interface{}{
			"version":   share.CUI,
			"prversion": share.PRCUI,
		},
		"theme":     Setting.Theme,
		"lang":      Setting.Lang,
		"mode":      mode,
		"apiPrefix": "__yao",
		"token":     Setting.Token,
		"optional":  Setting.Optional,
		"login":     xgenLogin,
		"agent":     agent,
	}

	if Setting.Logo != "" {
		xgenSetting["logo"] = Setting.Logo
	}

	if Setting.Favicon != "" {
		xgenSetting["favicon"] = Setting.Favicon
	}

	setting, err := i18n.Trans(session.Lang(process, config.Conf.Lang), []string{"app.app"}, xgenSetting)
	if err != nil {
		exception.New(err.Error(), 500).Throw()
	}

	setting.(map[string]interface{})["sid"] = sid
	return setting.(map[string]interface{})
}

// replaceAdminRoot
func (dsl *DSL) replaceAdminRoot() error {

	if dsl.AdminRoot == "" {
		dsl.AdminRoot = "yao"
	}

	root := strings.TrimPrefix(dsl.AdminRoot, "/")
	root = strings.TrimSuffix(root, "/")
	// err := data.ReplaceXGen("/__yao_admin_root/", fmt.Sprintf("/%s/", root))
	// if err != nil {
	// 	return err
	// }

	return data.ReplaceCUI("__yao_admin_root", root)
}

// icons
func (dsl *DSL) icons(cfg config.Config) {

	dsl.Favicon = fmt.Sprintf("/api/__yao/app/icons/app.ico")
	dsl.Logo = fmt.Sprintf("/api/__yao/app/icons/app.png")

	// favicon := filepath.Join(cfg.Root, "icons", "app.ico")
	// if _, err := os.Stat(favicon); err == nil {
	// 	dsl.Favicon = fmt.Sprintf("/api/__yao/app/icons/app.ico")
	// }

	// logo := filepath.Join(cfg.Root, "icons", "app.png")
	// if _, err := os.Stat(logo); err == nil {
	// 	dsl.Logo = fmt.Sprintf("/api/__yao/app/icons/app.png")
	// }
}

// Permissions get the permission blacklist
// {"<widget>.<ID>":[<id...>]}
func Permissions(process *process.Process, widget string, id string) map[string]bool {
	permissions := map[string]bool{}
	sessionData, _ := session.Global().ID(process.Sid).Get("__permissions")
	data, ok := sessionData.(map[string]interface{})
	if !ok && sessionData != nil {
		log.Error("[Permissions] session data should be a map, but got %#v", sessionData)
		return permissions
	}

	switch values := data[fmt.Sprintf("%s.%s", widget, id)].(type) {
	case []interface{}:
		for _, value := range values {
			permissions[fmt.Sprintf("%v", value)] = true
		}
		break

	case []string:
		for _, value := range values {
			permissions[value] = true
		}
		break

	case map[string]interface{}:
		for key := range values {
			permissions[key] = true
		}
		break

	case map[string]bool:
		permissions = values
		break
	}

	return permissions
}<|MERGE_RESOLUTION|>--- conflicted
+++ resolved
@@ -567,7 +567,6 @@
 		agent["connectors"] = connector.AIConnectors
 
 		// Available storages
-<<<<<<< HEAD
 		if neo.Neo.UploadSetting != nil {
 			agent["storages"] = map[string]interface{}{}
 			if neo.Neo.UploadSetting.Chat != nil {
@@ -575,6 +574,7 @@
 					"max_size":      neo.Neo.UploadSetting.Chat.MaxSize,
 					"chunk_size":    neo.Neo.UploadSetting.Chat.ChunkSize,
 					"allowed_types": neo.Neo.UploadSetting.Chat.AllowedTypes,
+					"gzip":          neo.Neo.UploadSetting.Chat.Gzip,
 				}
 			}
 			if neo.Neo.UploadSetting.Assets != nil {
@@ -582,6 +582,7 @@
 					"max_size":      neo.Neo.UploadSetting.Assets.MaxSize,
 					"chunk_size":    neo.Neo.UploadSetting.Assets.ChunkSize,
 					"allowed_types": neo.Neo.UploadSetting.Assets.AllowedTypes,
+					"gzip":          neo.Neo.UploadSetting.Assets.Gzip,
 				}
 			}
 			if neo.Neo.UploadSetting.Knowledge != nil {
@@ -589,29 +590,9 @@
 					"max_size":      neo.Neo.UploadSetting.Knowledge.MaxSize,
 					"chunk_size":    neo.Neo.UploadSetting.Knowledge.ChunkSize,
 					"allowed_types": neo.Neo.UploadSetting.Knowledge.AllowedTypes,
+					"gzip":          neo.Neo.UploadSetting.Knowledge.Gzip,
 				}
 			}
-=======
-		agent["storages"] = map[string]interface{}{
-			"chat": map[string]interface{}{
-				"max_size":      neo.Neo.UploadSetting.Chat.MaxSize,
-				"chunk_size":    neo.Neo.UploadSetting.Chat.ChunkSize,
-				"allowed_types": neo.Neo.UploadSetting.Chat.AllowedTypes,
-				"gzip":          neo.Neo.UploadSetting.Chat.Gzip,
-			},
-			"assets": map[string]interface{}{
-				"max_size":      neo.Neo.UploadSetting.Assets.MaxSize,
-				"chunk_size":    neo.Neo.UploadSetting.Assets.ChunkSize,
-				"allowed_types": neo.Neo.UploadSetting.Assets.AllowedTypes,
-				"gzip":          neo.Neo.UploadSetting.Assets.Gzip,
-			},
-			"knowledge": map[string]interface{}{
-				"max_size":      neo.Neo.UploadSetting.Knowledge.MaxSize,
-				"chunk_size":    neo.Neo.UploadSetting.Knowledge.ChunkSize,
-				"allowed_types": neo.Neo.UploadSetting.Knowledge.AllowedTypes,
-				"gzip":          neo.Neo.UploadSetting.Knowledge.Gzip,
-			},
->>>>>>> b94185d6
 		}
 	}
 
