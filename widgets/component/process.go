package component

import (
	"fmt"
	"regexp"
	"strings"

	jsoniter "github.com/json-iterator/go"
	"github.com/yaoapp/gou/model"
	"github.com/yaoapp/gou/process"
	"github.com/yaoapp/gou/query"
	"github.com/yaoapp/kun/exception"
	"github.com/yaoapp/kun/utils"
)

var varRe = regexp.MustCompile(`\[\[\s*\$([A-Za-z0-9_\-]+)\s*\]\]`)

// QueryProp query prop
type QueryProp struct {
	Debug       bool                     `json:"debug,omitempty"`
	Engine      string                   `json:"engine"`
	From        string                   `json:"from"`
	LabelField  string                   `json:"labelField,omitempty"`
	ValueField  string                   `json:"valueField,omitempty"`
	IconField   string                   `json:"iconField,omitempty"`
	LabelFormat string                   `json:"labelFormat,omitempty"`
	ValueFormat string                   `json:"valueFormat,omitempty"`
	IconFormat  string                   `json:"iconFormat,omitempty"`
	Wheres      []map[string]interface{} `json:"wheres,omitempty"`
	param       model.QueryParam
	dsl         map[string]interface{}
	props       map[string]interface{}
}

// Option select option
type Option struct {
	Label string      `json:"label"`
	Value interface{} `json:"value"`
	Icon  string      `json:"icon,omitempty"`
}

// Export process
func exportProcess() {
	process.Register("yao.component.getoptions", processGetOptions)
	process.Register("yao.component.selectoptions", processSelectOptions) // Deprecated
}

// processGetOptions get options
func processGetOptions(process *process.Process) interface{} {

	process.ValidateArgNums(2)
	params := process.ArgsMap(0, map[string]interface{}{})
	props := process.ArgsMap(1, map[string]interface{}{})

	// Paser props
	p, err := parseOptionsProps(params, props)
	if err != nil {
		exception.New(err.Error(), 400).Throw()
	}

	// Using the query DSL
	options := []Option{}
	if p.Engine != "" {
		engine, err := query.Select(p.Engine)
		if err != nil {
			exception.New(err.Error(), 400).Throw()
		}

		if p.Debug {
			fmt.Println("")
			fmt.Println("-- yao.Component.GetOptions Debug ----------------------")
			fmt.Println("Params: ")
			utils.Dump(params)
			fmt.Println("Engine: ", p.Engine)
			fmt.Println("QueryDSL: ")
			utils.Dump(p.dsl)
		}

		qb, err := engine.Load(p.dsl)
		if err != nil {
			exception.New(err.Error(), 400).Throw()
		}

		// Query the data
		data := qb.Get(params)
		if p.Debug {
			fmt.Println("Query Result: ")
			utils.Dump(data)
		}

		for _, row := range data {
			p.format(&options, row)
		}

		if p.Debug {
			fmt.Println("Options: ")
			utils.Dump(options)
			fmt.Println("-------------------------------------------------------")
		}

		return options
	}

	// Using the QueryParam
	if p.Debug {
		fmt.Println("")
		fmt.Println("-- yao.Component.GetOptions Debug ----------------------")
		fmt.Println("Params: ")
		utils.Dump(params)

		fmt.Println("QueryParam: ")
		utils.Dump(p.param)
	}

	// Query param
	m := model.Select(p.From)
	data, err := m.Get(p.param)
	if err != nil {
		exception.New(err.Error(), 500).Throw()
	}

	if p.Debug {
		fmt.Println("Query Result: ")
		utils.Dump(data)
	}

	// Format the data
	for _, row := range data {
		p.format(&options, row)
	}

	if p.Debug {
		fmt.Println("Options: ")
		utils.Dump(options)
		fmt.Println("-------------------------------------------------------")
	}

	return options
}

// parseOptionsProps parse options props
func parseOptionsProps(params, props map[string]interface{}) (*QueryProp, error) {
	if props["query"] == nil {
		exception.New("props.query is required", 400).Throw()
	}

	// Read props
	if v, ok := props["query"].(map[string]interface{}); ok {
		props = v
	}

	raw, err := jsoniter.Marshal(props)
	if err != nil {
		return nil, err
	}

	qprops := QueryProp{}
	err = jsoniter.Unmarshal(raw, &qprops)
	if err != nil {
		return nil, err
	}

	qprops.props = props
	err = qprops.parse(params)
	if err != nil {
		return nil, err
	}
	return &qprops, nil
}

// format format the option
func (q *QueryProp) format(options *[]Option, row map[string]interface{}) {
	label := row[q.LabelField]
	value := row[q.ValueField]
	option := Option{Label: fmt.Sprintf("%v", label), Value: value}
	if q.IconField != "" {
		option.Icon = fmt.Sprintf("%v", row[q.IconField])
	}

	if q.LabelFormat != "" {
		option.Label = q.replaceString(q.LabelFormat, row)
	}

	if q.ValueFormat != "" {
		option.Value = q.replaceString(q.ValueFormat, row)
	}

	if q.IconField != "" && q.IconFormat != "" {
		option.Icon = q.replaceString(q.IconFormat, row)
	}

	// Update the option
	*options = append(*options, option)
}

func (q *QueryProp) parse(query map[string]interface{}) error {
	if q.Wheres == nil {
		q.Wheres = []map[string]interface{}{}
	}

	if query == nil {
		query = map[string]interface{}{}
	}

	// Validate the query param required fields
	if q.Engine == "" {
		if q.From == "" {
			return fmt.Errorf("props.from is required")
		}
		if q.LabelField == "" {
			return fmt.Errorf("props.labelField is required")
		}
		if q.ValueField == "" {
			return fmt.Errorf("props.valueField is required")
		}
	}

	// Parse wheres
	wheres := []map[string]interface{}{}
	for _, where := range q.Wheres {
		if q.replaceWhere(where, query) {
			wheres = append(wheres, where)
		}
<<<<<<< HEAD
		break
	case []interface{}:
		for _, line := range input {
			if data, ok := line.(string); ok {
				where := model.QueryWhere{}
				err := jsoniter.Unmarshal([]byte(data), &where)
				if err != nil {
					exception.New("query.wheres error %s", 400, err.Error()).Throw()
				}
				wheres = append(wheres, where)
			} else {
				data, err := jsoniter.Marshal(line)
				if err != nil {
					exception.New("query.wheres error: %s", 400, err).Throw()
				}
				where := model.QueryWhere{}
				err = jsoniter.Unmarshal([]byte(data), &where)
				if err != nil {
					exception.New("query.wheres error %s", 400, err.Error()).Throw()
				}
				wheres = append(wheres, where)
			}
		}
	case interface{}:
		data, err := jsoniter.Marshal(input)
		if err != nil {
			exception.New("query.wheres error: %s", 400, err).Throw()
		}
		where := model.QueryWhere{}
		err = jsoniter.Unmarshal([]byte(data), &where)
		if err != nil {
			exception.New("query.wheres error %s", 400, err.Error()).Throw()
		}
		wheres = append(wheres, where)
=======
>>>>>>> de630d8e
	}

	// Update the props
	props := map[string]interface{}{}
	for key, value := range q.props {
		props[key] = value
	}
	props["wheres"] = wheres

	// Return the query dsl, if the engine is set
	if q.Engine != "" {

		if q.LabelField == "" {
			q.LabelField = "label"
		}

		if q.ValueField == "" {
			q.ValueField = "value"
		}

		if q.IconField == "" {
			q.IconField = "icon"
		}

		q.dsl = props
		return nil
	}

	// Parse the query param from the props
	q.param = model.QueryParam{
		Model:  q.From,
		Select: []interface{}{q.LabelField, q.ValueField},
	}

	if q.IconField != "" {
		q.param.Select = append(q.param.Select, q.IconField)
	}

	raw, err := jsoniter.Marshal(props)
	if err != nil {
		return err
	}

	err = jsoniter.Unmarshal(raw, &q.param)
	if err != nil {
		return err
	}

	return nil
}

func (q *QueryProp) replaceString(format string, data map[string]interface{}) string {
	if data == nil {
		return format
	}

	matches := varRe.FindAllStringSubmatch(format, -1)
	if len(matches) > 0 {
		for _, match := range matches {
			name := match[1]
			orignal := match[0]
			if val, ok := data[name]; ok {
				format = strings.ReplaceAll(format, orignal, fmt.Sprintf("%v", val))
			}
		}
	}

	return format
}

// Replace replace the query where condition
// return true if the where condition is effective, otherwise return false
func (q *QueryProp) replaceWhere(where map[string]interface{}, data map[string]interface{}) bool {
	if where == nil {
		return false
	}

	for key, value := range where {
		if v, ok := value.(string); ok {
			matches := varRe.FindAllStringSubmatch(v, -1)
			if len(matches) > 0 {
				orignal := matches[0][0]
				name := matches[0][1]
				if val, ok := data[name]; ok {

					// Check if the value is empty
					if val == nil || val == "" {
						return false
					}

					if q.Engine == "" {
						where[key] = val
						// Replace the value
						if v, ok := val.(string); ok {
							where[key] = strings.Replace(v, orignal, fmt.Sprintf("%v", val), 1)
						}
						return true
					}

					// Where in condition for the query dsl
					if where["in"] != nil {
						where[key] = val
						return true
					}

					// Replace the value
					where[key] = strings.Replace(v, orignal, fmt.Sprintf("?:%v", name), 1) // SQL injection protection
					return true
				}
				return false
			}
		}
	}

	return true
}

// Deprecated: please use processGetOptions instead
// This function may cause security issue, please use processGetOptions instead
// It will be removed when the v0.10.4 released
func processSelectOptions(process *process.Process) interface{} {
	message := "process yao.component.SelectOptions is deprecated, please use yao.component.GetOptions instead"
	exception.New(message, 400).Throw()
	return nil
}<|MERGE_RESOLUTION|>--- conflicted
+++ resolved
@@ -221,43 +221,6 @@
 		if q.replaceWhere(where, query) {
 			wheres = append(wheres, where)
 		}
-<<<<<<< HEAD
-		break
-	case []interface{}:
-		for _, line := range input {
-			if data, ok := line.(string); ok {
-				where := model.QueryWhere{}
-				err := jsoniter.Unmarshal([]byte(data), &where)
-				if err != nil {
-					exception.New("query.wheres error %s", 400, err.Error()).Throw()
-				}
-				wheres = append(wheres, where)
-			} else {
-				data, err := jsoniter.Marshal(line)
-				if err != nil {
-					exception.New("query.wheres error: %s", 400, err).Throw()
-				}
-				where := model.QueryWhere{}
-				err = jsoniter.Unmarshal([]byte(data), &where)
-				if err != nil {
-					exception.New("query.wheres error %s", 400, err.Error()).Throw()
-				}
-				wheres = append(wheres, where)
-			}
-		}
-	case interface{}:
-		data, err := jsoniter.Marshal(input)
-		if err != nil {
-			exception.New("query.wheres error: %s", 400, err).Throw()
-		}
-		where := model.QueryWhere{}
-		err = jsoniter.Unmarshal([]byte(data), &where)
-		if err != nil {
-			exception.New("query.wheres error %s", 400, err.Error()).Throw()
-		}
-		wheres = append(wheres, where)
-=======
->>>>>>> de630d8e
 	}
 
 	// Update the props
