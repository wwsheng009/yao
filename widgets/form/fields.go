--- conflicted
+++ resolved
@@ -9,27 +9,6 @@
 )
 
 // BindModel bind model
-<<<<<<< HEAD
-func (fields *FieldsDSL) BindModel(m *gou.Model) {
-
-	// trans, err := field.ModelTransform()
-	// if err != nil {
-	// 	return
-	// }
-
-	// for _, col := range m.Columns {
-	// 	data := col.Map()
-	// 	tableField, err := trans.Table(col.Type, data)
-	// 	if err != nil {
-	// 		return
-	// 	}
-	// 	// append columns
-	// 	if _, has := fields.Form[tableField.Key]; !has {
-	// 		fields.Form[tableField.Key] = *tableField
-	// 		// fields.tableMap[col.Name] = fields.Table[tableField.Key]
-	// 	}
-	// }
-=======
 func (fields *FieldsDSL) BindModel(m *gou.Model) error {
 
 	fields.formMap = map[string]field.ColumnDSL{}
@@ -54,7 +33,6 @@
 	}
 
 	return nil
->>>>>>> fb0ff4f3
 }
 
 // Xgen trans to xgen setting
